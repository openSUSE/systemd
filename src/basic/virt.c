--- conflicted
+++ resolved
@@ -471,8 +471,6 @@
                    VIRTUALIZATION_ORACLE,
                    VIRTUALIZATION_XEN,
                    VIRTUALIZATION_AMAZON,
-<<<<<<< HEAD
-=======
                    /* Unable to distinguish a GCE machine from a VM to bare-metal
                     * for non-x86 architectures due to its necessity for cpuid
                     * detection, which functions solely on x86 platforms. Report
@@ -480,7 +478,6 @@
 #if !defined(__i386__) && !defined(__x86_64__)
                    VIRTUALIZATION_GOOGLE,
 #endif
->>>>>>> 147c30b6
                    VIRTUALIZATION_PARALLELS)) {
                 v = dmi;
                 goto finish;
