/*-*- Mode: C; c-basic-offset: 8; indent-tabs-mode: nil -*-*/

/***
  This file is part of systemd.

  Copyright 2010 Lennart Poettering

  systemd is free software; you can redistribute it and/or modify it
  under the terms of the GNU Lesser General Public License as published by
  the Free Software Foundation; either version 2.1 of the License, or
  (at your option) any later version.

  systemd is distributed in the hope that it will be useful, but
  WITHOUT ANY WARRANTY; without even the implied warranty of
  MERCHANTABILITY or FITNESS FOR A PARTICULAR PURPOSE. See the GNU
  Lesser General Public License for more details.

  You should have received a copy of the GNU Lesser General Public License
  along with systemd; If not, see <http://www.gnu.org/licenses/>.
***/

#include <assert.h>
#include <string.h>
#include <unistd.h>
#include <errno.h>
#include <stdlib.h>
#include <signal.h>
#include <stdio.h>
#include <syslog.h>
#include <sched.h>
#include <sys/resource.h>
#include <linux/sched.h>
#include <sys/types.h>
#include <sys/stat.h>
#include <fcntl.h>
#include <dirent.h>
#include <sys/ioctl.h>
#include <linux/vt.h>
#include <linux/tiocl.h>
#include <termios.h>
#include <stdarg.h>
#include <sys/inotify.h>
#include <sys/poll.h>
#include <ctype.h>
#include <sys/prctl.h>
#include <sys/utsname.h>
#include <pwd.h>
#include <netinet/ip.h>
#include <linux/kd.h>
#include <dlfcn.h>
#include <sys/wait.h>
#include <sys/time.h>
#include <glob.h>
#include <grp.h>
#include <sys/mman.h>
#include <sys/vfs.h>
#include <sys/mount.h>
#include <linux/magic.h>
#include <limits.h>
#include <langinfo.h>
#include <locale.h>
#include <sys/personality.h>
#include <libgen.h>
#include <linux/fs.h>
#undef basename

#ifdef HAVE_SYS_AUXV_H
#include <sys/auxv.h>
#endif

#include "macro.h"
#include "util.h"
#include "ioprio.h"
#include "missing.h"
#include "log.h"
#include "strv.h"
#include "label.h"
#include "path-util.h"
#include "exit-status.h"
#include "hashmap.h"
#include "env-util.h"
#include "fileio.h"
#include "device-nodes.h"
#include "utf8.h"
#include "gunicode.h"
#include "virt.h"
#include "def.h"

int saved_argc = 0;
char **saved_argv = NULL;

static volatile unsigned cached_columns = 0;
static volatile unsigned cached_lines = 0;

size_t page_size(void) {
        static thread_local size_t pgsz = 0;
        long r;

        if (_likely_(pgsz > 0))
                return pgsz;

        r = sysconf(_SC_PAGESIZE);
        assert(r > 0);

        pgsz = (size_t) r;
        return pgsz;
}

bool streq_ptr(const char *a, const char *b) {

        /* Like streq(), but tries to make sense of NULL pointers */

        if (a && b)
                return streq(a, b);

        if (!a && !b)
                return true;

        return false;
}

char* endswith(const char *s, const char *postfix) {
        size_t sl, pl;

        assert(s);
        assert(postfix);

        sl = strlen(s);
        pl = strlen(postfix);

        if (pl == 0)
                return (char*) s + sl;

        if (sl < pl)
                return NULL;

        if (memcmp(s + sl - pl, postfix, pl) != 0)
                return NULL;

        return (char*) s + sl - pl;
}

bool first_word(const char *s, const char *word) {
        size_t sl, wl;

        assert(s);
        assert(word);

        sl = strlen(s);
        wl = strlen(word);

        if (sl < wl)
                return false;

        if (wl == 0)
                return true;

        if (memcmp(s, word, wl) != 0)
                return false;

        return s[wl] == 0 ||
                strchr(WHITESPACE, s[wl]);
}

int close_nointr(int fd) {
        int r;

        assert(fd >= 0);
        r = close(fd);

        /* Just ignore EINTR; a retry loop is the wrong
         * thing to do on Linux.
         *
         * http://lkml.indiana.edu/hypermail/linux/kernel/0509.1/0877.html
         * https://bugzilla.gnome.org/show_bug.cgi?id=682819
         * http://utcc.utoronto.ca/~cks/space/blog/unix/CloseEINTR
         * https://sites.google.com/site/michaelsafyan/software-engineering/checkforeintrwheninvokingclosethinkagain
         */
        if (_unlikely_(r < 0 && errno == EINTR))
                return 0;
        else if (r >= 0)
                return r;
        else
                return -errno;
}

int safe_close(int fd) {

        /*
         * Like close_nointr() but cannot fail. Guarantees errno is
         * unchanged. Is a NOP with negative fds passed, and returns
         * -1, so that it can be used in this syntax:
         *
         * fd = safe_close(fd);
         */

        if (fd >= 0) {
                PROTECT_ERRNO;

                /* The kernel might return pretty much any error code
                 * via close(), but the fd will be closed anyway. The
                 * only condition we want to check for here is whether
                 * the fd was invalid at all... */

                assert_se(close_nointr(fd) != -EBADF);
        }

        return -1;
}

void close_nointr_nofail(int fd) {
        PROTECT_ERRNO;

        /* like close_nointr() but cannot fail, and guarantees errno
         * is unchanged */

        assert_se(close_nointr(fd) != -EBADF);
}

void close_many(const int fds[], unsigned n_fd) {
        unsigned i;

        assert(fds || n_fd <= 0);

        for (i = 0; i < n_fd; i++)
                close_nointr_nofail(fds[i]);
}

int unlink_noerrno(const char *path) {
        PROTECT_ERRNO;
        int r;

        r = unlink(path);
        if (r < 0)
                return -errno;

        return 0;
}

int parse_boolean(const char *v) {
        assert(v);

        if (streq(v, "1") || strcaseeq(v, "yes") || strcaseeq(v, "y") || strcaseeq(v, "true") || strcaseeq(v, "t") || strcaseeq(v, "on"))
                return 1;
        else if (streq(v, "0") || strcaseeq(v, "no") || strcaseeq(v, "n") || strcaseeq(v, "false") || strcaseeq(v, "f") || strcaseeq(v, "off"))
                return 0;

        return -EINVAL;
}

int parse_pid(const char *s, pid_t* ret_pid) {
        unsigned long ul = 0;
        pid_t pid;
        int r;

        assert(s);
        assert(ret_pid);

        r = safe_atolu(s, &ul);
        if (r < 0)
                return r;

        pid = (pid_t) ul;

        if ((unsigned long) pid != ul)
                return -ERANGE;

        if (pid <= 0)
                return -ERANGE;

        *ret_pid = pid;
        return 0;
}

int parse_uid(const char *s, uid_t* ret_uid) {
        unsigned long ul = 0;
        uid_t uid;
        int r;

        assert(s);
        assert(ret_uid);

        r = safe_atolu(s, &ul);
        if (r < 0)
                return r;

        uid = (uid_t) ul;

        if ((unsigned long) uid != ul)
                return -ERANGE;

        /* Some libc APIs use (uid_t) -1 as special placeholder */
        if (uid == (uid_t) 0xFFFFFFFF)
                return -ENXIO;

        /* A long time ago UIDs where 16bit, hence explicitly avoid the 16bit -1 too */
        if (uid == (uid_t) 0xFFFF)
                return -ENXIO;

        *ret_uid = uid;
        return 0;
}

int safe_atou(const char *s, unsigned *ret_u) {
        char *x = NULL;
        unsigned long l;

        assert(s);
        assert(ret_u);

        errno = 0;
        l = strtoul(s, &x, 0);

        if (!x || x == s || *x || errno)
                return errno > 0 ? -errno : -EINVAL;

        if ((unsigned long) (unsigned) l != l)
                return -ERANGE;

        *ret_u = (unsigned) l;
        return 0;
}

int safe_atoi(const char *s, int *ret_i) {
        char *x = NULL;
        long l;

        assert(s);
        assert(ret_i);

        errno = 0;
        l = strtol(s, &x, 0);

        if (!x || x == s || *x || errno)
                return errno > 0 ? -errno : -EINVAL;

        if ((long) (int) l != l)
                return -ERANGE;

        *ret_i = (int) l;
        return 0;
}

int safe_atollu(const char *s, long long unsigned *ret_llu) {
        char *x = NULL;
        unsigned long long l;

        assert(s);
        assert(ret_llu);

        errno = 0;
        l = strtoull(s, &x, 0);

        if (!x || x == s || *x || errno)
                return errno ? -errno : -EINVAL;

        *ret_llu = l;
        return 0;
}

int safe_atolli(const char *s, long long int *ret_lli) {
        char *x = NULL;
        long long l;

        assert(s);
        assert(ret_lli);

        errno = 0;
        l = strtoll(s, &x, 0);

        if (!x || x == s || *x || errno)
                return errno ? -errno : -EINVAL;

        *ret_lli = l;
        return 0;
}

int safe_atod(const char *s, double *ret_d) {
        char *x = NULL;
        double d = 0;

        assert(s);
        assert(ret_d);

        RUN_WITH_LOCALE(LC_NUMERIC_MASK, "C") {
                errno = 0;
                d = strtod(s, &x);
        }

        if (!x || x == s || *x || errno)
                return errno ? -errno : -EINVAL;

        *ret_d = (double) d;
        return 0;
}

static size_t strcspn_escaped(const char *s, const char *reject) {
        bool escaped = false;
        size_t n;

        for (n=0; s[n]; n++) {
                if (escaped)
                        escaped = false;
                else if (s[n] == '\\')
                        escaped = true;
                else if (strchr(reject, s[n]))
                        return n;
        }
        return n;
}

/* Split a string into words. */
char *split(const char *c, size_t *l, const char *separator, bool quoted, char **state) {
        char *current;

        current = *state ? *state : (char*) c;

        if (!*current || *c == 0)
                return NULL;

        current += strspn(current, separator);
        if (!*current)
                return NULL;

        if (quoted && strchr("\'\"", *current)) {
                char quotechar = *(current++);
                *l = strcspn_escaped(current, (char[]){quotechar, '\0'});
                *state = current+*l+1;
        } else if (quoted) {
                *l = strcspn_escaped(current, separator);
                *state = current+*l;
        } else {
                *l = strcspn(current, separator);
                *state = current+*l;
        }

        return (char*) current;
}

int get_parent_of_pid(pid_t pid, pid_t *_ppid) {
        int r;
        _cleanup_free_ char *line = NULL;
        long unsigned ppid;
        const char *p;

        assert(pid >= 0);
        assert(_ppid);

        if (pid == 0) {
                *_ppid = getppid();
                return 0;
        }

        p = procfs_file_alloca(pid, "stat");
        r = read_one_line_file(p, &line);
        if (r < 0)
                return r;

        /* Let's skip the pid and comm fields. The latter is enclosed
         * in () but does not escape any () in its value, so let's
         * skip over it manually */

        p = strrchr(line, ')');
        if (!p)
                return -EIO;

        p++;

        if (sscanf(p, " "
                   "%*c "  /* state */
                   "%lu ", /* ppid */
                   &ppid) != 1)
                return -EIO;

        if ((long unsigned) (pid_t) ppid != ppid)
                return -ERANGE;

        *_ppid = (pid_t) ppid;

        return 0;
}

int get_starttime_of_pid(pid_t pid, unsigned long long *st) {
        int r;
        _cleanup_free_ char *line = NULL;
        const char *p;

        assert(pid >= 0);
        assert(st);

        p = procfs_file_alloca(pid, "stat");
        r = read_one_line_file(p, &line);
        if (r < 0)
                return r;

        /* Let's skip the pid and comm fields. The latter is enclosed
         * in () but does not escape any () in its value, so let's
         * skip over it manually */

        p = strrchr(line, ')');
        if (!p)
                return -EIO;

        p++;

        if (sscanf(p, " "
                   "%*c "  /* state */
                   "%*d "  /* ppid */
                   "%*d "  /* pgrp */
                   "%*d "  /* session */
                   "%*d "  /* tty_nr */
                   "%*d "  /* tpgid */
                   "%*u "  /* flags */
                   "%*u "  /* minflt */
                   "%*u "  /* cminflt */
                   "%*u "  /* majflt */
                   "%*u "  /* cmajflt */
                   "%*u "  /* utime */
                   "%*u "  /* stime */
                   "%*d "  /* cutime */
                   "%*d "  /* cstime */
                   "%*d "  /* priority */
                   "%*d "  /* nice */
                   "%*d "  /* num_threads */
                   "%*d "  /* itrealvalue */
                   "%llu "  /* starttime */,
                   st) != 1)
                return -EIO;

        return 0;
}

int fchmod_umask(int fd, mode_t m) {
        mode_t u;
        int r;

        u = umask(0777);
        r = fchmod(fd, m & (~u)) < 0 ? -errno : 0;
        umask(u);

        return r;
}

char *truncate_nl(char *s) {
        assert(s);

        s[strcspn(s, NEWLINE)] = 0;
        return s;
}

int get_process_state(pid_t pid) {
        const char *p;
        char state;
        int r;
        _cleanup_free_ char *line = NULL;

        assert(pid >= 0);

        p = procfs_file_alloca(pid, "stat");
        r = read_one_line_file(p, &line);
        if (r < 0)
                return r;

        p = strrchr(line, ')');
        if (!p)
                return -EIO;

        p++;

        if (sscanf(p, " %c", &state) != 1)
                return -EIO;

        return (unsigned char) state;
}

int get_process_comm(pid_t pid, char **name) {
        const char *p;
        int r;

        assert(name);
        assert(pid >= 0);

        p = procfs_file_alloca(pid, "comm");

        r = read_one_line_file(p, name);
        if (r == -ENOENT)
                return -ESRCH;

        return r;
}

int get_process_cmdline(pid_t pid, size_t max_length, bool comm_fallback, char **line) {
        _cleanup_fclose_ FILE *f = NULL;
        char *r = NULL, *k;
        const char *p;
        int c;

        assert(line);
        assert(pid >= 0);

        p = procfs_file_alloca(pid, "cmdline");

        f = fopen(p, "re");
        if (!f)
                return -errno;

        if (max_length == 0) {
                size_t len = 0, allocated = 0;

                while ((c = getc(f)) != EOF) {

                        if (!GREEDY_REALLOC(r, allocated, len+2)) {
                                free(r);
                                return -ENOMEM;
                        }

                        r[len++] = isprint(c) ? c : ' ';
                }

                if (len > 0)
                        r[len-1] = 0;

        } else {
                bool space = false;
                size_t left;

                r = new(char, max_length);
                if (!r)
                        return -ENOMEM;

                k = r;
                left = max_length;
                while ((c = getc(f)) != EOF) {

                        if (isprint(c)) {
                                if (space) {
                                        if (left <= 4)
                                                break;

                                        *(k++) = ' ';
                                        left--;
                                        space = false;
                                }

                                if (left <= 4)
                                        break;

                                *(k++) = (char) c;
                                left--;
                        }  else
                                space = true;
                }

                if (left <= 4) {
                        size_t n = MIN(left-1, 3U);
                        memcpy(k, "...", n);
                        k[n] = 0;
                } else
                        *k = 0;
        }

        /* Kernel threads have no argv[] */
        if (r == NULL || r[0] == 0) {
                _cleanup_free_ char *t = NULL;
                int h;

                free(r);

                if (!comm_fallback)
                        return -ENOENT;

                h = get_process_comm(pid, &t);
                if (h < 0)
                        return h;

                r = strjoin("[", t, "]", NULL);
                if (!r)
                        return -ENOMEM;
        }

        *line = r;
        return 0;
}

int is_kernel_thread(pid_t pid) {
        const char *p;
        size_t count;
        char c;
        bool eof;
        FILE *f;

        if (pid == 0)
                return 0;

        assert(pid > 0);

        p = procfs_file_alloca(pid, "cmdline");
        f = fopen(p, "re");
        if (!f)
                return -errno;

        count = fread(&c, 1, 1, f);
        eof = feof(f);
        fclose(f);

        /* Kernel threads have an empty cmdline */

        if (count <= 0)
                return eof ? 1 : -errno;

        return 0;
}

int get_process_capeff(pid_t pid, char **capeff) {
        const char *p;

        assert(capeff);
        assert(pid >= 0);

        p = procfs_file_alloca(pid, "status");

        return get_status_field(p, "\nCapEff:", capeff);
}

int get_process_exe(pid_t pid, char **name) {
        const char *p;
        char *d;
        int r;

        assert(pid >= 0);
        assert(name);

        p = procfs_file_alloca(pid, "exe");

        r = readlink_malloc(p, name);
        if (r < 0)
                return r == -ENOENT ? -ESRCH : r;

        d = endswith(*name, " (deleted)");
        if (d)
                *d = '\0';

        return 0;
}

static int get_process_id(pid_t pid, const char *field, uid_t *uid) {
        _cleanup_fclose_ FILE *f = NULL;
        char line[LINE_MAX];
        const char *p;

        assert(field);
        assert(uid);

        if (pid == 0)
                return getuid();

        p = procfs_file_alloca(pid, "status");
        f = fopen(p, "re");
        if (!f)
                return -errno;

        FOREACH_LINE(line, f, return -errno) {
                char *l;

                l = strstrip(line);

                if (startswith(l, field)) {
                        l += strlen(field);
                        l += strspn(l, WHITESPACE);

                        l[strcspn(l, WHITESPACE)] = 0;

                        return parse_uid(l, uid);
                }
        }

        return -EIO;
}

int get_process_uid(pid_t pid, uid_t *uid) {
        return get_process_id(pid, "Uid:", uid);
}

int get_process_gid(pid_t pid, gid_t *gid) {
        assert_cc(sizeof(uid_t) == sizeof(gid_t));
        return get_process_id(pid, "Gid:", gid);
}

char *strnappend(const char *s, const char *suffix, size_t b) {
        size_t a;
        char *r;

        if (!s && !suffix)
                return strdup("");

        if (!s)
                return strndup(suffix, b);

        if (!suffix)
                return strdup(s);

        assert(s);
        assert(suffix);

        a = strlen(s);
        if (b > ((size_t) -1) - a)
                return NULL;

        r = new(char, a+b+1);
        if (!r)
                return NULL;

        memcpy(r, s, a);
        memcpy(r+a, suffix, b);
        r[a+b] = 0;

        return r;
}

char *strappend(const char *s, const char *suffix) {
        return strnappend(s, suffix, suffix ? strlen(suffix) : 0);
}

int readlink_malloc(const char *p, char **ret) {
        size_t l = 100;
        int r;

        assert(p);
        assert(ret);

        for (;;) {
                char *c;
                ssize_t n;

                c = new(char, l);
                if (!c)
                        return -ENOMEM;

                n = readlink(p, c, l-1);
                if (n < 0) {
                        r = -errno;
                        free(c);
                        return r;
                }

                if ((size_t) n < l-1) {
                        c[n] = 0;
                        *ret = c;
                        return 0;
                }

                free(c);
                l *= 2;
        }
}

int readlink_and_make_absolute(const char *p, char **r) {
        _cleanup_free_ char *target = NULL;
        char *k;
        int j;

        assert(p);
        assert(r);

        j = readlink_malloc(p, &target);
        if (j < 0)
                return j;

        k = file_in_same_dir(p, target);
        if (!k)
                return -ENOMEM;

        *r = k;
        return 0;
}

int readlink_and_canonicalize(const char *p, char **r) {
        char *t, *s;
        int j;

        assert(p);
        assert(r);

        j = readlink_and_make_absolute(p, &t);
        if (j < 0)
                return j;

        s = canonicalize_file_name(t);
        if (s) {
                free(t);
                *r = s;
        } else
                *r = t;

        path_kill_slashes(*r);

        return 0;
}

int reset_all_signal_handlers(void) {
        int sig;

        for (sig = 1; sig < _NSIG; sig++) {
                struct sigaction sa = {
                        .sa_handler = SIG_DFL,
                        .sa_flags = SA_RESTART,
                };

                if (sig == SIGKILL || sig == SIGSTOP)
                        continue;

                /* On Linux the first two RT signals are reserved by
                 * glibc, and sigaction() will return EINVAL for them. */
                if ((sigaction(sig, &sa, NULL) < 0))
                        if (errno != EINVAL)
                                return -errno;
        }

        return 0;
}

static int reset_signal_mask(void) {
        sigset_t ss;

        if (sigemptyset(&ss) < 0)
                return -errno;

        if (sigprocmask(SIG_SETMASK, &ss, NULL) < 0)
                return -errno;

        return 0;
}

char *strstrip(char *s) {
        char *e;

        /* Drops trailing whitespace. Modifies the string in
         * place. Returns pointer to first non-space character */

        s += strspn(s, WHITESPACE);

        for (e = strchr(s, 0); e > s; e --)
                if (!strchr(WHITESPACE, e[-1]))
                        break;

        *e = 0;

        return s;
}

char *delete_chars(char *s, const char *bad) {
        char *f, *t;

        /* Drops all whitespace, regardless where in the string */

        for (f = s, t = s; *f; f++) {
                if (strchr(bad, *f))
                        continue;

                *(t++) = *f;
        }

        *t = 0;

        return s;
}

bool in_charset(const char *s, const char* charset) {
        const char *i;

        assert(s);
        assert(charset);

        for (i = s; *i; i++)
                if (!strchr(charset, *i))
                        return false;

        return true;
}

char *file_in_same_dir(const char *path, const char *filename) {
        char *e, *r;
        size_t k;

        assert(path);
        assert(filename);

        /* This removes the last component of path and appends
         * filename, unless the latter is absolute anyway or the
         * former isn't */

        if (path_is_absolute(filename))
                return strdup(filename);

        if (!(e = strrchr(path, '/')))
                return strdup(filename);

        k = strlen(filename);
        if (!(r = new(char, e-path+1+k+1)))
                return NULL;

        memcpy(r, path, e-path+1);
        memcpy(r+(e-path)+1, filename, k+1);

        return r;
}

int rmdir_parents(const char *path, const char *stop) {
        size_t l;
        int r = 0;

        assert(path);
        assert(stop);

        l = strlen(path);

        /* Skip trailing slashes */
        while (l > 0 && path[l-1] == '/')
                l--;

        while (l > 0) {
                char *t;

                /* Skip last component */
                while (l > 0 && path[l-1] != '/')
                        l--;

                /* Skip trailing slashes */
                while (l > 0 && path[l-1] == '/')
                        l--;

                if (l <= 0)
                        break;

                if (!(t = strndup(path, l)))
                        return -ENOMEM;

                if (path_startswith(stop, t)) {
                        free(t);
                        return 0;
                }

                r = rmdir(t);
                free(t);

                if (r < 0)
                        if (errno != ENOENT)
                                return -errno;
        }

        return 0;
}

char hexchar(int x) {
        static const char table[16] = "0123456789abcdef";

        return table[x & 15];
}

int unhexchar(char c) {

        if (c >= '0' && c <= '9')
                return c - '0';

        if (c >= 'a' && c <= 'f')
                return c - 'a' + 10;

        if (c >= 'A' && c <= 'F')
                return c - 'A' + 10;

        return -1;
}

char *hexmem(const void *p, size_t l) {
        char *r, *z;
        const uint8_t *x;

        z = r = malloc(l * 2 + 1);
        if (!r)
                return NULL;

        for (x = p; x < (const uint8_t*) p + l; x++) {
                *(z++) = hexchar(*x >> 4);
                *(z++) = hexchar(*x & 15);
        }

        *z = 0;
        return r;
}

void *unhexmem(const char *p, size_t l) {
        uint8_t *r, *z;
        const char *x;

        assert(p);

        z = r = malloc((l + 1) / 2 + 1);
        if (!r)
                return NULL;

        for (x = p; x < p + l; x += 2) {
                int a, b;

                a = unhexchar(x[0]);
                if (x+1 < p + l)
                        b = unhexchar(x[1]);
                else
                        b = 0;

                *(z++) = (uint8_t) a << 4 | (uint8_t) b;
        }

        *z = 0;
        return r;
}

char octchar(int x) {
        return '0' + (x & 7);
}

int unoctchar(char c) {

        if (c >= '0' && c <= '7')
                return c - '0';

        return -1;
}

char decchar(int x) {
        return '0' + (x % 10);
}

int undecchar(char c) {

        if (c >= '0' && c <= '9')
                return c - '0';

        return -1;
}

char *cescape(const char *s) {
        char *r, *t;
        const char *f;

        assert(s);

        /* Does C style string escaping. */

        r = new(char, strlen(s)*4 + 1);
        if (!r)
                return NULL;

        for (f = s, t = r; *f; f++)

                switch (*f) {

                case '\a':
                        *(t++) = '\\';
                        *(t++) = 'a';
                        break;
                case '\b':
                        *(t++) = '\\';
                        *(t++) = 'b';
                        break;
                case '\f':
                        *(t++) = '\\';
                        *(t++) = 'f';
                        break;
                case '\n':
                        *(t++) = '\\';
                        *(t++) = 'n';
                        break;
                case '\r':
                        *(t++) = '\\';
                        *(t++) = 'r';
                        break;
                case '\t':
                        *(t++) = '\\';
                        *(t++) = 't';
                        break;
                case '\v':
                        *(t++) = '\\';
                        *(t++) = 'v';
                        break;
                case '\\':
                        *(t++) = '\\';
                        *(t++) = '\\';
                        break;
                case '"':
                        *(t++) = '\\';
                        *(t++) = '"';
                        break;
                case '\'':
                        *(t++) = '\\';
                        *(t++) = '\'';
                        break;

                default:
                        /* For special chars we prefer octal over
                         * hexadecimal encoding, simply because glib's
                         * g_strescape() does the same */
                        if ((*f < ' ') || (*f >= 127)) {
                                *(t++) = '\\';
                                *(t++) = octchar((unsigned char) *f >> 6);
                                *(t++) = octchar((unsigned char) *f >> 3);
                                *(t++) = octchar((unsigned char) *f);
                        } else
                                *(t++) = *f;
                        break;
                }

        *t = 0;

        return r;
}

char *cunescape_length_with_prefix(const char *s, size_t length, const char *prefix) {
        char *r, *t;
        const char *f;
        size_t pl;

        assert(s);

        /* Undoes C style string escaping, and optionally prefixes it. */

        pl = prefix ? strlen(prefix) : 0;

        r = new(char, pl+length+1);
        if (!r)
                return r;

        if (prefix)
                memcpy(r, prefix, pl);

        for (f = s, t = r + pl; f < s + length; f++) {

                if (*f != '\\') {
                        *(t++) = *f;
                        continue;
                }

                f++;

                switch (*f) {

                case 'a':
                        *(t++) = '\a';
                        break;
                case 'b':
                        *(t++) = '\b';
                        break;
                case 'f':
                        *(t++) = '\f';
                        break;
                case 'n':
                        *(t++) = '\n';
                        break;
                case 'r':
                        *(t++) = '\r';
                        break;
                case 't':
                        *(t++) = '\t';
                        break;
                case 'v':
                        *(t++) = '\v';
                        break;
                case '\\':
                        *(t++) = '\\';
                        break;
                case '"':
                        *(t++) = '"';
                        break;
                case '\'':
                        *(t++) = '\'';
                        break;

                case 's':
                        /* This is an extension of the XDG syntax files */
                        *(t++) = ' ';
                        break;

                case 'x': {
                        /* hexadecimal encoding */
                        int a, b;

                        a = unhexchar(f[1]);
                        b = unhexchar(f[2]);

                        if (a < 0 || b < 0 || (a == 0 && b == 0)) {
                                /* Invalid escape code, let's take it literal then */
                                *(t++) = '\\';
                                *(t++) = 'x';
                        } else {
                                *(t++) = (char) ((a << 4) | b);
                                f += 2;
                        }

                        break;
                }

                case '0':
                case '1':
                case '2':
                case '3':
                case '4':
                case '5':
                case '6':
                case '7': {
                        /* octal encoding */
                        int a, b, c;

                        a = unoctchar(f[0]);
                        b = unoctchar(f[1]);
                        c = unoctchar(f[2]);

                        if (a < 0 || b < 0 || c < 0 || (a == 0 && b == 0 && c == 0)) {
                                /* Invalid escape code, let's take it literal then */
                                *(t++) = '\\';
                                *(t++) = f[0];
                        } else {
                                *(t++) = (char) ((a << 6) | (b << 3) | c);
                                f += 2;
                        }

                        break;
                }

                case 0:
                        /* premature end of string.*/
                        *(t++) = '\\';
                        goto finish;

                default:
                        /* Invalid escape code, let's take it literal then */
                        *(t++) = '\\';
                        *(t++) = *f;
                        break;
                }
        }

finish:
        *t = 0;
        return r;
}

char *cunescape_length(const char *s, size_t length) {
        return cunescape_length_with_prefix(s, length, NULL);
}

char *cunescape(const char *s) {
        assert(s);

        return cunescape_length(s, strlen(s));
}

char *xescape(const char *s, const char *bad) {
        char *r, *t;
        const char *f;

        /* Escapes all chars in bad, in addition to \ and all special
         * chars, in \xFF style escaping. May be reversed with
         * cunescape. */

        r = new(char, strlen(s) * 4 + 1);
        if (!r)
                return NULL;

        for (f = s, t = r; *f; f++) {

                if ((*f < ' ') || (*f >= 127) ||
                    (*f == '\\') || strchr(bad, *f)) {
                        *(t++) = '\\';
                        *(t++) = 'x';
                        *(t++) = hexchar(*f >> 4);
                        *(t++) = hexchar(*f);
                } else
                        *(t++) = *f;
        }

        *t = 0;

        return r;
}

char *ascii_strlower(char *t) {
        char *p;

        assert(t);

        for (p = t; *p; p++)
                if (*p >= 'A' && *p <= 'Z')
                        *p = *p - 'A' + 'a';

        return t;
}

_pure_ static bool ignore_file_allow_backup(const char *filename) {
        assert(filename);

        return
                filename[0] == '.' ||
                streq(filename, "lost+found") ||
                streq(filename, "aquota.user") ||
                streq(filename, "aquota.group") ||
                endswith(filename, ".rpmnew") ||
                endswith(filename, ".rpmsave") ||
                endswith(filename, ".rpmorig") ||
                endswith(filename, ".dpkg-old") ||
                endswith(filename, ".dpkg-new") ||
                endswith(filename, ".swp");
}

bool ignore_file(const char *filename) {
        assert(filename);

        if (endswith(filename, "~"))
                return true;

        return ignore_file_allow_backup(filename);
}

int fd_nonblock(int fd, bool nonblock) {
        int flags;

        assert(fd >= 0);

        if ((flags = fcntl(fd, F_GETFL, 0)) < 0)
                return -errno;

        if (nonblock)
                flags |= O_NONBLOCK;
        else
                flags &= ~O_NONBLOCK;

        if (fcntl(fd, F_SETFL, flags) < 0)
                return -errno;

        return 0;
}

int fd_cloexec(int fd, bool cloexec) {
        int flags;

        assert(fd >= 0);

        if ((flags = fcntl(fd, F_GETFD, 0)) < 0)
                return -errno;

        if (cloexec)
                flags |= FD_CLOEXEC;
        else
                flags &= ~FD_CLOEXEC;

        if (fcntl(fd, F_SETFD, flags) < 0)
                return -errno;

        return 0;
}

_pure_ static bool fd_in_set(int fd, const int fdset[], unsigned n_fdset) {
        unsigned i;

        assert(n_fdset == 0 || fdset);

        for (i = 0; i < n_fdset; i++)
                if (fdset[i] == fd)
                        return true;

        return false;
}

int close_all_fds(const int except[], unsigned n_except) {
        DIR *d;
        struct dirent *de;
        int r = 0;

        assert(n_except == 0 || except);

        d = opendir("/proc/self/fd");
        if (!d) {
                int fd;
                struct rlimit rl;

                /* When /proc isn't available (for example in chroots)
                 * the fallback is brute forcing through the fd
                 * table */

                assert_se(getrlimit(RLIMIT_NOFILE, &rl) >= 0);
                for (fd = 3; fd < (int) rl.rlim_max; fd ++) {

                        if (fd_in_set(fd, except, n_except))
                                continue;

                        if (close_nointr(fd) < 0)
                                if (errno != EBADF && r == 0)
                                        r = -errno;
                }

                return r;
        }

        while ((de = readdir(d))) {
                int fd = -1;

                if (ignore_file(de->d_name))
                        continue;

                if (safe_atoi(de->d_name, &fd) < 0)
                        /* Let's better ignore this, just in case */
                        continue;

                if (fd < 3)
                        continue;

                if (fd == dirfd(d))
                        continue;

                if (fd_in_set(fd, except, n_except))
                        continue;

                if (close_nointr(fd) < 0) {
                        /* Valgrind has its own FD and doesn't want to have it closed */
                        if (errno != EBADF && r == 0)
                                r = -errno;
                }
        }

        closedir(d);
        return r;
}

bool chars_intersect(const char *a, const char *b) {
        const char *p;

        /* Returns true if any of the chars in a are in b. */
        for (p = a; *p; p++)
                if (strchr(b, *p))
                        return true;

        return false;
}

bool fstype_is_network(const char *fstype) {
        static const char table[] =
                "cifs\0"
                "smbfs\0"
                "sshfs\0"
                "ncpfs\0"
                "ncp\0"
                "nfs\0"
                "nfs4\0"
                "afs\0"
                "gfs\0"
                "gfs2\0";

        return nulstr_contains(table, fstype);
}

int chvt(int vt) {
        _cleanup_close_ int fd;

        fd = open_terminal("/dev/tty0", O_RDWR|O_NOCTTY|O_CLOEXEC);
        if (fd < 0)
                return -errno;

        if (vt < 0) {
                int tiocl[2] = {
                        TIOCL_GETKMSGREDIRECT,
                        0
                };

                if (ioctl(fd, TIOCLINUX, tiocl) < 0)
                        return -errno;

                vt = tiocl[0] <= 0 ? 1 : tiocl[0];
        }

        if (ioctl(fd, VT_ACTIVATE, vt) < 0)
                return -errno;

        return 0;
}

int read_one_char(FILE *f, char *ret, usec_t t, bool *need_nl) {
        struct termios old_termios, new_termios;
        char c, line[LINE_MAX];

        assert(f);
        assert(ret);

        if (tcgetattr(fileno(f), &old_termios) >= 0) {
                new_termios = old_termios;

                new_termios.c_lflag &= ~ICANON;
                new_termios.c_cc[VMIN] = 1;
                new_termios.c_cc[VTIME] = 0;

                if (tcsetattr(fileno(f), TCSADRAIN, &new_termios) >= 0) {
                        size_t k;

                        if (t != (usec_t) -1) {
                                if (fd_wait_for_event(fileno(f), POLLIN, t) <= 0) {
                                        tcsetattr(fileno(f), TCSADRAIN, &old_termios);
                                        return -ETIMEDOUT;
                                }
                        }

                        k = fread(&c, 1, 1, f);

                        tcsetattr(fileno(f), TCSADRAIN, &old_termios);

                        if (k <= 0)
                                return -EIO;

                        if (need_nl)
                                *need_nl = c != '\n';

                        *ret = c;
                        return 0;
                }
        }

        if (t != (usec_t) -1) {
                if (fd_wait_for_event(fileno(f), POLLIN, t) <= 0)
                        return -ETIMEDOUT;
        }

        errno = 0;
        if (!fgets(line, sizeof(line), f))
                return errno ? -errno : -EIO;

        truncate_nl(line);

        if (strlen(line) != 1)
                return -EBADMSG;

        if (need_nl)
                *need_nl = false;

        *ret = line[0];
        return 0;
}

<<<<<<< HEAD
int ask(char *ret, const char *replies, const char *text, ...) {
=======
int ask_char(char *ret, const char *replies, const char *text, ...) {
>>>>>>> c8728adb
        int r;

        assert(ret);
        assert(replies);
        assert(text);

        for (;;) {
                va_list ap;
                char c;
                bool need_nl = true;

                if (on_tty())
                        fputs(ANSI_HIGHLIGHT_ON, stdout);

                va_start(ap, text);
                vprintf(text, ap);
                va_end(ap);

                if (on_tty())
                        fputs(ANSI_HIGHLIGHT_OFF, stdout);

                fflush(stdout);

                r = read_one_char(stdin, &c, (usec_t) -1, &need_nl);
                if (r < 0) {

                        if (r == -EBADMSG) {
                                puts("Bad input, please try again.");
                                continue;
                        }

                        putchar('\n');
                        return r;
                }

                if (need_nl)
                        putchar('\n');

                if (strchr(replies, c)) {
                        *ret = c;
                        return 0;
                }

                puts("Read unexpected character, please try again.");
        }
}

int ask_string(char **ret, const char *text, ...) {
        assert(ret);
        assert(text);

        for (;;) {
                char line[LINE_MAX];
                va_list ap;

                if (on_tty())
                        fputs(ANSI_HIGHLIGHT_ON, stdout);

                va_start(ap, text);
                vprintf(text, ap);
                va_end(ap);

                if (on_tty())
                        fputs(ANSI_HIGHLIGHT_OFF, stdout);

                fflush(stdout);

                errno = 0;
                if (!fgets(line, sizeof(line), stdin))
                        return errno ? -errno : -EIO;

                if (!endswith(line, "\n"))
                        putchar('\n');
                else {
                        char *s;

                        if (isempty(line))
                                continue;

                        truncate_nl(line);
                        s = strdup(line);
                        if (!s)
                                return -ENOMEM;

                        *ret = s;
                        return 0;
                }
        }
}

int reset_terminal_fd(int fd, bool switch_to_text) {
        struct termios termios;
        int r = 0;

        /* Set terminal to some sane defaults */

        assert(fd >= 0);

        /* We leave locked terminal attributes untouched, so that
         * Plymouth may set whatever it wants to set, and we don't
         * interfere with that. */

        /* Disable exclusive mode, just in case */
        ioctl(fd, TIOCNXCL);

        /* Switch to text mode */
        if (switch_to_text)
                ioctl(fd, KDSETMODE, KD_TEXT);

        /* Enable console unicode mode */
        ioctl(fd, KDSKBMODE, K_UNICODE);

        if (tcgetattr(fd, &termios) < 0) {
                r = -errno;
                goto finish;
        }

        /* We only reset the stuff that matters to the software. How
         * hardware is set up we don't touch assuming that somebody
         * else will do that for us */

        termios.c_iflag &= ~(IGNBRK | BRKINT | ISTRIP | INLCR | IGNCR | IUCLC);
        termios.c_iflag |= ICRNL | IMAXBEL | IUTF8;
        termios.c_oflag |= ONLCR;
        termios.c_cflag |= CREAD;
        termios.c_lflag = ISIG | ICANON | IEXTEN | ECHO | ECHOE | ECHOK | ECHOCTL | ECHOPRT | ECHOKE;

        termios.c_cc[VINTR]    =   03;  /* ^C */
        termios.c_cc[VQUIT]    =  034;  /* ^\ */
        termios.c_cc[VERASE]   = 0177;
        termios.c_cc[VKILL]    =  025;  /* ^X */
        termios.c_cc[VEOF]     =   04;  /* ^D */
        termios.c_cc[VSTART]   =  021;  /* ^Q */
        termios.c_cc[VSTOP]    =  023;  /* ^S */
        termios.c_cc[VSUSP]    =  032;  /* ^Z */
        termios.c_cc[VLNEXT]   =  026;  /* ^V */
        termios.c_cc[VWERASE]  =  027;  /* ^W */
        termios.c_cc[VREPRINT] =  022;  /* ^R */
        termios.c_cc[VEOL]     =    0;
        termios.c_cc[VEOL2]    =    0;

        termios.c_cc[VTIME]  = 0;
        termios.c_cc[VMIN]   = 1;

        if (tcsetattr(fd, TCSANOW, &termios) < 0)
                r = -errno;

finish:
        /* Just in case, flush all crap out */
        tcflush(fd, TCIOFLUSH);

        return r;
}

int reset_terminal(const char *name) {
        int fd, r;

        fd = open_terminal(name, O_RDWR|O_NOCTTY|O_CLOEXEC);
        if (fd < 0)
                return fd;

        r = reset_terminal_fd(fd, true);
        close_nointr_nofail(fd);

        return r;
}

int open_terminal(const char *name, int mode) {
        int fd, r;
        unsigned c = 0;

        /*
         * If a TTY is in the process of being closed opening it might
         * cause EIO. This is horribly awful, but unlikely to be
         * changed in the kernel. Hence we work around this problem by
         * retrying a couple of times.
         *
         * https://bugs.launchpad.net/ubuntu/+source/linux/+bug/554172/comments/245
         */

        assert(!(mode & O_CREAT));

        for (;;) {
                fd = open(name, mode, 0);
                if (fd >= 0)
                        break;

                if (errno != EIO)
                        return -errno;

                /* Max 1s in total */
                if (c >= 20)
                        return -errno;

                usleep(50 * USEC_PER_MSEC);
                c++;
        }

        r = isatty(fd);
        if (r < 0) {
                close_nointr_nofail(fd);
                return -errno;
        }

        if (!r) {
                close_nointr_nofail(fd);
                return -ENOTTY;
        }

        return fd;
}

int flush_fd(int fd) {
        struct pollfd pollfd = {
                .fd = fd,
                .events = POLLIN,
        };

        for (;;) {
                char buf[LINE_MAX];
                ssize_t l;
                int r;

                r = poll(&pollfd, 1, 0);
                if (r < 0) {
                        if (errno == EINTR)
                                continue;

                        return -errno;

                } else if (r == 0)
                        return 0;

                l = read(fd, buf, sizeof(buf));
                if (l < 0) {

                        if (errno == EINTR)
                                continue;

                        if (errno == EAGAIN)
                                return 0;

                        return -errno;
                } else if (l == 0)
                        return 0;
        }
}

int acquire_terminal(
                const char *name,
                bool fail,
                bool force,
                bool ignore_tiocstty_eperm,
                usec_t timeout) {

        int fd = -1, notify = -1, r = 0, wd = -1;
        usec_t ts = 0;

        assert(name);

        /* We use inotify to be notified when the tty is closed. We
         * create the watch before checking if we can actually acquire
         * it, so that we don't lose any event.
         *
         * Note: strictly speaking this actually watches for the
         * device being closed, it does *not* really watch whether a
         * tty loses its controlling process. However, unless some
         * rogue process uses TIOCNOTTY on /dev/tty *after* closing
         * its tty otherwise this will not become a problem. As long
         * as the administrator makes sure not configure any service
         * on the same tty as an untrusted user this should not be a
         * problem. (Which he probably should not do anyway.) */

        if (timeout != (usec_t) -1)
                ts = now(CLOCK_MONOTONIC);

        if (!fail && !force) {
                notify = inotify_init1(IN_CLOEXEC | (timeout != (usec_t) -1 ? IN_NONBLOCK : 0));
                if (notify < 0) {
                        r = -errno;
                        goto fail;
                }

                wd = inotify_add_watch(notify, name, IN_CLOSE);
                if (wd < 0) {
                        r = -errno;
                        goto fail;
                }
        }

        for (;;) {
                struct sigaction sa_old, sa_new = {
                        .sa_handler = SIG_IGN,
                        .sa_flags = SA_RESTART,
                };

                if (notify >= 0) {
                        r = flush_fd(notify);
                        if (r < 0)
                                goto fail;
                }

                /* We pass here O_NOCTTY only so that we can check the return
                 * value TIOCSCTTY and have a reliable way to figure out if we
                 * successfully became the controlling process of the tty */
                fd = open_terminal(name, O_RDWR|O_NOCTTY|O_CLOEXEC);
                if (fd < 0)
                        return fd;

                /* Temporarily ignore SIGHUP, so that we don't get SIGHUP'ed
                 * if we already own the tty. */
                assert_se(sigaction(SIGHUP, &sa_new, &sa_old) == 0);

                /* First, try to get the tty */
                if (ioctl(fd, TIOCSCTTY, force) < 0)
                        r = -errno;

                assert_se(sigaction(SIGHUP, &sa_old, NULL) == 0);

                /* Sometimes it makes sense to ignore TIOCSCTTY
                 * returning EPERM, i.e. when very likely we already
                 * are have this controlling terminal. */
                if (r < 0 && r == -EPERM && ignore_tiocstty_eperm)
                        r = 0;

                if (r < 0 && (force || fail || r != -EPERM)) {
                        goto fail;
                }

                if (r >= 0)
                        break;

                assert(!fail);
                assert(!force);
                assert(notify >= 0);

                for (;;) {
                        uint8_t inotify_buffer[sizeof(struct inotify_event) + FILENAME_MAX];
                        ssize_t l;
                        struct inotify_event *e;

                        if (timeout != (usec_t) -1) {
                                usec_t n;

                                n = now(CLOCK_MONOTONIC);
                                if (ts + timeout < n) {
                                        r = -ETIMEDOUT;
                                        goto fail;
                                }

                                r = fd_wait_for_event(fd, POLLIN, ts + timeout - n);
                                if (r < 0)
                                        goto fail;

                                if (r == 0) {
                                        r = -ETIMEDOUT;
                                        goto fail;
                                }
                        }

                        l = read(notify, inotify_buffer, sizeof(inotify_buffer));
                        if (l < 0) {

                                if (errno == EINTR || errno == EAGAIN)
                                        continue;

                                r = -errno;
                                goto fail;
                        }

                        e = (struct inotify_event*) inotify_buffer;

                        while (l > 0) {
                                size_t step;

                                if (e->wd != wd || !(e->mask & IN_CLOSE)) {
                                        r = -EIO;
                                        goto fail;
                                }

                                step = sizeof(struct inotify_event) + e->len;
                                assert(step <= (size_t) l);

                                e = (struct inotify_event*) ((uint8_t*) e + step);
                                l -= step;
                        }

                        break;
                }

                /* We close the tty fd here since if the old session
                 * ended our handle will be dead. It's important that
                 * we do this after sleeping, so that we don't enter
                 * an endless loop. */
                if (fd >= 0) close_nointr_nofail(fd);
                fd = -1;
        }

        if (notify >= 0)
                close_nointr_nofail(notify);

        r = reset_terminal_fd(fd, true);
        if (r < 0)
                log_warning("Failed to reset terminal: %s", strerror(-r));

        return fd;

fail:
        if (fd >= 0)
                close_nointr_nofail(fd);

        if (notify >= 0)
                close_nointr_nofail(notify);

        return r;
}

int release_terminal(void) {
        int r = 0;
        struct sigaction sa_old, sa_new = {
                .sa_handler = SIG_IGN,
                .sa_flags = SA_RESTART,
        };
        _cleanup_close_ int fd;

        fd = open("/dev/tty", O_RDWR|O_NOCTTY|O_NDELAY|O_CLOEXEC);
        if (fd < 0)
                return -errno;

        /* Temporarily ignore SIGHUP, so that we don't get SIGHUP'ed
         * by our own TIOCNOTTY */
        assert_se(sigaction(SIGHUP, &sa_new, &sa_old) == 0);

        if (ioctl(fd, TIOCNOTTY) < 0)
                r = -errno;

        assert_se(sigaction(SIGHUP, &sa_old, NULL) == 0);

        return r;
}

int sigaction_many(const struct sigaction *sa, ...) {
        va_list ap;
        int r = 0, sig;

        va_start(ap, sa);
        while ((sig = va_arg(ap, int)) > 0)
                if (sigaction(sig, sa, NULL) < 0)
                        r = -errno;
        va_end(ap);

        return r;
}

int ignore_signals(int sig, ...) {
        struct sigaction sa = {
                .sa_handler = SIG_IGN,
                .sa_flags = SA_RESTART,
        };
        va_list ap;
        int r = 0;


        if (sigaction(sig, &sa, NULL) < 0)
                r = -errno;

        va_start(ap, sig);
        while ((sig = va_arg(ap, int)) > 0)
                if (sigaction(sig, &sa, NULL) < 0)
                        r = -errno;
        va_end(ap);

        return r;
}

int default_signals(int sig, ...) {
        struct sigaction sa = {
                .sa_handler = SIG_DFL,
                .sa_flags = SA_RESTART,
        };
        va_list ap;
        int r = 0;

        if (sigaction(sig, &sa, NULL) < 0)
                r = -errno;

        va_start(ap, sig);
        while ((sig = va_arg(ap, int)) > 0)
                if (sigaction(sig, &sa, NULL) < 0)
                        r = -errno;
        va_end(ap);

        return r;
}

int close_pipe(int p[]) {
        int a = 0, b = 0;

        assert(p);

        if (p[0] >= 0) {
                a = close_nointr(p[0]);
                p[0] = -1;
        }

        if (p[1] >= 0) {
                b = close_nointr(p[1]);
                p[1] = -1;
        }

        return a < 0 ? a : b;
}

ssize_t loop_read(int fd, void *buf, size_t nbytes, bool do_poll) {
        uint8_t *p = buf;
        ssize_t n = 0;

        assert(fd >= 0);
        assert(buf);

        while (nbytes > 0) {
                ssize_t k;

                k = read(fd, p, nbytes);
                if (k < 0 && errno == EINTR)
                        continue;

                if (k < 0 && errno == EAGAIN && do_poll) {

                        /* We knowingly ignore any return value here,
                         * and expect that any error/EOF is reported
                         * via read() */

                        fd_wait_for_event(fd, POLLIN, (usec_t) -1);
                        continue;
                }

                if (k <= 0)
                        return n > 0 ? n : (k < 0 ? -errno : 0);

                p += k;
                nbytes -= k;
                n += k;
        }

        return n;
}

ssize_t loop_write(int fd, const void *buf, size_t nbytes, bool do_poll) {
        const uint8_t *p = buf;
        ssize_t n = 0;

        assert(fd >= 0);
        assert(buf);

        while (nbytes > 0) {
                ssize_t k;

                k = write(fd, p, nbytes);
                if (k < 0 && errno == EINTR)
                        continue;

                if (k < 0 && errno == EAGAIN && do_poll) {

                        /* We knowingly ignore any return value here,
                         * and expect that any error/EOF is reported
                         * via write() */

                        fd_wait_for_event(fd, POLLOUT, (usec_t) -1);
                        continue;
                }

                if (k <= 0)
                        return n > 0 ? n : (k < 0 ? -errno : 0);

                p += k;
                nbytes -= k;
                n += k;
        }

        return n;
}

int parse_size(const char *t, off_t base, off_t *size) {

        /* Soo, sometimes we want to parse IEC binary suffxies, and
         * sometimes SI decimal suffixes. This function can parse
         * both. Which one is the right way depends on the
         * context. Wikipedia suggests that SI is customary for
         * hardrware metrics and network speeds, while IEC is
         * customary for most data sizes used by software and volatile
         * (RAM) memory. Hence be careful which one you pick!
         *
         * In either case we use just K, M, G as suffix, and not Ki,
         * Mi, Gi or so (as IEC would suggest). That's because that's
         * frickin' ugly. But this means you really need to make sure
         * to document which base you are parsing when you use this
         * call. */

        struct table {
                const char *suffix;
                unsigned long long factor;
        };

        static const struct table iec[] = {
                { "B", 1 },
                { "K", 1024ULL },
                { "M", 1024ULL*1024ULL },
                { "G", 1024ULL*1024ULL*1024ULL },
                { "T", 1024ULL*1024ULL*1024ULL*1024ULL },
                { "P", 1024ULL*1024ULL*1024ULL*1024ULL*1024ULL },
                { "E", 1024ULL*1024ULL*1024ULL*1024ULL*1024ULL*1024ULL },
                { "", 1 },
        };

        static const struct table si[] = {
                { "B", 1 },
                { "K", 1000ULL },
                { "M", 1000ULL*1000ULL },
                { "G", 1000ULL*1000ULL*1000ULL },
                { "T", 1000ULL*1000ULL*1000ULL*1000ULL },
                { "P", 1000ULL*1000ULL*1000ULL*1000ULL*1000ULL },
                { "E", 1000ULL*1000ULL*1000ULL*1000ULL*1000ULL*1000ULL },
                { "", 1 },
        };

        const struct table *table;
        const char *p;
        unsigned long long r = 0;
        unsigned n_entries;

        assert(t);
        assert(base == 1000 || base == 1024);
        assert(size);

        if (base == 1000) {
                table = si;
                n_entries = ELEMENTSOF(si);
        } else {
                table = iec;
                n_entries = ELEMENTSOF(iec);
        }

        p = t;
        do {
                long long l;
                char *e;
                unsigned i;

                errno = 0;
                l = strtoll(p, &e, 10);

                if (errno > 0)
                        return -errno;

                if (l < 0)
                        return -ERANGE;

                if (e == p)
                        return -EINVAL;

                e += strspn(e, WHITESPACE);

                for (i = 0; i < n_entries; i++)
                        if (startswith(e, table[i].suffix)) {
                                unsigned long long tmp;
                                if ((unsigned long long) l > ULLONG_MAX / table[i].factor)
                                        return -ERANGE;
                                tmp = l * table[i].factor;
                                if (tmp > ULLONG_MAX - r)
                                        return -ERANGE;

                                r += tmp;
                                if ((unsigned long long) (off_t) r != r)
                                        return -ERANGE;

                                p = e + strlen(table[i].suffix);
                                break;
                        }

                if (i >= n_entries)
                        return -EINVAL;

        } while (*p);

        *size = r;

        return 0;
}

int make_stdio(int fd) {
        int r, s, t;

        assert(fd >= 0);

        r = dup3(fd, STDIN_FILENO, 0);
        s = dup3(fd, STDOUT_FILENO, 0);
        t = dup3(fd, STDERR_FILENO, 0);

        if (fd >= 3)
                close_nointr_nofail(fd);

        if (r < 0 || s < 0 || t < 0)
                return -errno;

        /* We rely here that the new fd has O_CLOEXEC not set */

        return 0;
}

int make_null_stdio(void) {
        int null_fd;

        null_fd = open("/dev/null", O_RDWR|O_NOCTTY);
        if (null_fd < 0)
                return -errno;

        return make_stdio(null_fd);
}

bool is_device_path(const char *path) {

        /* Returns true on paths that refer to a device, either in
         * sysfs or in /dev */

        return
                path_startswith(path, "/dev/") ||
                path_startswith(path, "/sys/");
}

int dir_is_empty(const char *path) {
        _cleanup_closedir_ DIR *d;

        d = opendir(path);
        if (!d)
                return -errno;

        for (;;) {
                struct dirent *de;

                errno = 0;
                de = readdir(d);
                if (!de && errno != 0)
                        return -errno;

                if (!de)
                        return 1;

                if (!ignore_file(de->d_name))
                        return 0;
        }
}

char* dirname_malloc(const char *path) {
        char *d, *dir, *dir2;

        d = strdup(path);
        if (!d)
                return NULL;
        dir = dirname(d);
        assert(dir);

        if (dir != d) {
                dir2 = strdup(dir);
                free(d);
                return dir2;
        }

        return dir;
}

int dev_urandom(void *p, size_t n) {
        _cleanup_close_ int fd;
        ssize_t k;

        fd = open("/dev/urandom", O_RDONLY|O_CLOEXEC|O_NOCTTY);
        if (fd < 0)
                return errno == ENOENT ? -ENOSYS : -errno;

        k = loop_read(fd, p, n, true);
        if (k < 0)
                return (int) k;
        if ((size_t) k != n)
                return -EIO;

        return 0;
}

void random_bytes(void *p, size_t n) {
        static bool srand_called = false;
        uint8_t *q;
        int r;

        r = dev_urandom(p, n);
        if (r >= 0)
                return;

        /* If some idiot made /dev/urandom unavailable to us, he'll
         * get a PRNG instead. */

        if (!srand_called) {
                unsigned x = 0;

#ifdef HAVE_SYS_AUXV_H
                /* The kernel provides us with a bit of entropy in
                 * auxv, so let's try to make use of that to seed the
                 * pseudo-random generator. It's better than
                 * nothing... */

                void *auxv;

                auxv = (void*) getauxval(AT_RANDOM);
                if (auxv)
                        x ^= *(unsigned*) auxv;
#endif

                x ^= (unsigned) now(CLOCK_REALTIME);
                x ^= (unsigned) gettid();

                srand(x);
                srand_called = true;
        }

        for (q = p; q < (uint8_t*) p + n; q ++)
                *q = rand();
}

void rename_process(const char name[8]) {
        assert(name);

        /* This is a like a poor man's setproctitle(). It changes the
         * comm field, argv[0], and also the glibc's internally used
         * name of the process. For the first one a limit of 16 chars
         * applies, to the second one usually one of 10 (i.e. length
         * of "/sbin/init"), to the third one one of 7 (i.e. length of
         * "systemd"). If you pass a longer string it will be
         * truncated */

        prctl(PR_SET_NAME, name);

        if (program_invocation_name)
                strncpy(program_invocation_name, name, strlen(program_invocation_name));

        if (saved_argc > 0) {
                int i;

                if (saved_argv[0])
                        strncpy(saved_argv[0], name, strlen(saved_argv[0]));

                for (i = 1; i < saved_argc; i++) {
                        if (!saved_argv[i])
                                break;

                        memzero(saved_argv[i], strlen(saved_argv[i]));
                }
        }
}

void sigset_add_many(sigset_t *ss, ...) {
        va_list ap;
        int sig;

        assert(ss);

        va_start(ap, ss);
        while ((sig = va_arg(ap, int)) > 0)
                assert_se(sigaddset(ss, sig) == 0);
        va_end(ap);
}

int sigprocmask_many(int how, ...) {
        va_list ap;
        sigset_t ss;
        int sig;        

        assert_se(sigemptyset(&ss) == 0);

        va_start(ap, how);              
        while ((sig = va_arg(ap, int)) > 0)     
                assert_se(sigaddset(&ss, sig) == 0);                
        va_end(ap);                                     

        if (sigprocmask(how, &ss, NULL) < 0)                    
                return -errno;                                                      

        return 0;                                                       
}                       

char* gethostname_malloc(void) {
        struct utsname u;

        assert_se(uname(&u) >= 0);

        if (!isempty(u.nodename) && !streq(u.nodename, "(none)"))
                return strdup(u.nodename);

        return strdup(u.sysname);
}

bool hostname_is_set(void) {
        struct utsname u;

        assert_se(uname(&u) >= 0);

        return !isempty(u.nodename) && !streq(u.nodename, "(none)");
}

static char *lookup_uid(uid_t uid) {
        long bufsize;
        char *name;
        _cleanup_free_ char *buf = NULL;
        struct passwd pwbuf, *pw = NULL;

        /* Shortcut things to avoid NSS lookups */
        if (uid == 0)
                return strdup("root");

        bufsize = sysconf(_SC_GETPW_R_SIZE_MAX);
        if (bufsize <= 0)
                bufsize = 4096;

        buf = malloc(bufsize);
        if (!buf)
                return NULL;

        if (getpwuid_r(uid, &pwbuf, buf, bufsize, &pw) == 0 && pw)
                return strdup(pw->pw_name);

        if (asprintf(&name, "%lu", (unsigned long) uid) < 0)
                return NULL;

        return name;
}

char* getlogname_malloc(void) {
        uid_t uid;
        struct stat st;

        if (isatty(STDIN_FILENO) && fstat(STDIN_FILENO, &st) >= 0)
                uid = st.st_uid;
        else
                uid = getuid();

        return lookup_uid(uid);
}

char *getusername_malloc(void) {
        const char *e;

        e = getenv("USER");
        if (e)
                return strdup(e);

        return lookup_uid(getuid());
}

int getttyname_malloc(int fd, char **r) {
        char path[PATH_MAX], *c;
        int k;

        assert(r);

        k = ttyname_r(fd, path, sizeof(path));
        if (k > 0)
                return -k;

        char_array_0(path);

        c = strdup(startswith(path, "/dev/") ? path + 5 : path);
        if (!c)
                return -ENOMEM;

        *r = c;
        return 0;
}

int getttyname_harder(int fd, char **r) {
        int k;
        char *s;

        k = getttyname_malloc(fd, &s);
        if (k < 0)
                return k;

        if (streq(s, "tty")) {
                free(s);
                return get_ctty(0, NULL, r);
        }

        *r = s;
        return 0;
}

int get_ctty_devnr(pid_t pid, dev_t *d) {
        int r;
        _cleanup_free_ char *line = NULL;
        const char *p;
        unsigned long ttynr;

        assert(pid >= 0);

        p = procfs_file_alloca(pid, "stat");
        r = read_one_line_file(p, &line);
        if (r < 0)
                return r;

        p = strrchr(line, ')');
        if (!p)
                return -EIO;

        p++;

        if (sscanf(p, " "
                   "%*c "  /* state */
                   "%*d "  /* ppid */
                   "%*d "  /* pgrp */
                   "%*d "  /* session */
                   "%lu ", /* ttynr */
                   &ttynr) != 1)
                return -EIO;

        if (major(ttynr) == 0 && minor(ttynr) == 0)
                return -ENOENT;

        if (d)
                *d = (dev_t) ttynr;

        return 0;
}

int get_ctty(pid_t pid, dev_t *_devnr, char **r) {
        char fn[sizeof("/dev/char/")-1 + 2*DECIMAL_STR_MAX(unsigned) + 1 + 1], *b = NULL;
        _cleanup_free_ char *s = NULL;
        const char *p;
        dev_t devnr;
        int k;

        assert(r);

        k = get_ctty_devnr(pid, &devnr);
        if (k < 0)
                return k;

        snprintf(fn, sizeof(fn), "/dev/char/%u:%u", major(devnr), minor(devnr));

        k = readlink_malloc(fn, &s);
        if (k < 0) {

                if (k != -ENOENT)
                        return k;

                /* This is an ugly hack */
                if (major(devnr) == 136) {
                        asprintf(&b, "pts/%lu", (unsigned long) minor(devnr));
                        goto finish;
                }

                /* Probably something like the ptys which have no
                 * symlink in /dev/char. Let's return something
                 * vaguely useful. */

                b = strdup(fn + 5);
                goto finish;
        }

        if (startswith(s, "/dev/"))
                p = s + 5;
        else if (startswith(s, "../"))
                p = s + 3;
        else
                p = s;

        b = strdup(p);

finish:
        if (!b)
                return -ENOMEM;

        *r = b;
        if (_devnr)
                *_devnr = devnr;

        return 0;
}

int rm_rf_children_dangerous(int fd, bool only_dirs, bool honour_sticky, struct stat *root_dev) {
        DIR *d;
        int ret = 0;

        assert(fd >= 0);

        /* This returns the first error we run into, but nevertheless
         * tries to go on. This closes the passed fd. */

        d = fdopendir(fd);
        if (!d) {
                close_nointr_nofail(fd);

                return errno == ENOENT ? 0 : -errno;
        }

        for (;;) {
                struct dirent *de;
                bool is_dir, keep_around;
                struct stat st;
                int r;

                errno = 0;
                de = readdir(d);
                if (!de && errno != 0) {
                        if (ret == 0)
                                ret = -errno;
                        break;
                }

                if (!de)
                        break;

                if (streq(de->d_name, ".") || streq(de->d_name, ".."))
                        continue;

                if (de->d_type == DT_UNKNOWN ||
                    honour_sticky ||
                    (de->d_type == DT_DIR && root_dev)) {
                        if (fstatat(fd, de->d_name, &st, AT_SYMLINK_NOFOLLOW) < 0) {
                                if (ret == 0 && errno != ENOENT)
                                        ret = -errno;
                                continue;
                        }

                        is_dir = S_ISDIR(st.st_mode);
                        keep_around =
                                honour_sticky &&
                                (st.st_uid == 0 || st.st_uid == getuid()) &&
                                (st.st_mode & S_ISVTX);
                } else {
                        is_dir = de->d_type == DT_DIR;
                        keep_around = false;
                }

                if (is_dir) {
                        int subdir_fd;

                        /* if root_dev is set, remove subdirectories only, if device is same as dir */
                        if (root_dev && st.st_dev != root_dev->st_dev)
                                continue;

                        subdir_fd = openat(fd, de->d_name,
                                           O_RDONLY|O_NONBLOCK|O_DIRECTORY|O_CLOEXEC|O_NOFOLLOW|O_NOATIME);
                        if (subdir_fd < 0) {
                                if (ret == 0 && errno != ENOENT)
                                        ret = -errno;
                                continue;
                        }

                        r = rm_rf_children_dangerous(subdir_fd, only_dirs, honour_sticky, root_dev);
                        if (r < 0 && ret == 0)
                                ret = r;

                        if (!keep_around)
                                if (unlinkat(fd, de->d_name, AT_REMOVEDIR) < 0) {
                                        if (ret == 0 && errno != ENOENT)
                                                ret = -errno;
                                }

                } else if (!only_dirs && !keep_around) {

                        if (unlinkat(fd, de->d_name, 0) < 0) {
                                if (ret == 0 && errno != ENOENT)
                                        ret = -errno;
                        }
                }
        }

        closedir(d);

        return ret;
}

_pure_ static int is_temporary_fs(struct statfs *s) {
        assert(s);

        return F_TYPE_EQUAL(s->f_type, TMPFS_MAGIC) ||
               F_TYPE_EQUAL(s->f_type, RAMFS_MAGIC);
}

int rm_rf_children(int fd, bool only_dirs, bool honour_sticky, struct stat *root_dev) {
        struct statfs s;

        assert(fd >= 0);

        if (fstatfs(fd, &s) < 0) {
                close_nointr_nofail(fd);
                return -errno;
        }

        /* We refuse to clean disk file systems with this call. This
         * is extra paranoia just to be sure we never ever remove
         * non-state data */
        if (!is_temporary_fs(&s)) {
                log_error("Attempted to remove disk file system, and we can't allow that.");
                close_nointr_nofail(fd);
                return -EPERM;
        }

        return rm_rf_children_dangerous(fd, only_dirs, honour_sticky, root_dev);
}

static int rm_rf_internal(const char *path, bool only_dirs, bool delete_root, bool honour_sticky, bool dangerous) {
        int fd, r;
        struct statfs s;

        assert(path);

        /* We refuse to clean the root file system with this
         * call. This is extra paranoia to never cause a really
         * seriously broken system. */
        if (path_equal(path, "/")) {
                log_error("Attempted to remove entire root file system, and we can't allow that.");
                return -EPERM;
        }

        fd = open(path, O_RDONLY|O_NONBLOCK|O_DIRECTORY|O_CLOEXEC|O_NOFOLLOW|O_NOATIME);
        if (fd < 0) {

                if (errno != ENOTDIR)
                        return -errno;

                if (!dangerous) {
                        if (statfs(path, &s) < 0)
                                return -errno;

                        if (!is_temporary_fs(&s)) {
                                log_error("Attempted to remove disk file system, and we can't allow that.");
                                return -EPERM;
                        }
                }

                if (delete_root && !only_dirs)
                        if (unlink(path) < 0 && errno != ENOENT)
                                return -errno;

                return 0;
        }

        if (!dangerous) {
                if (fstatfs(fd, &s) < 0) {
                        close_nointr_nofail(fd);
                        return -errno;
                }

                if (!is_temporary_fs(&s)) {
                        log_error("Attempted to remove disk file system, and we can't allow that.");
                        close_nointr_nofail(fd);
                        return -EPERM;
                }
        }

        r = rm_rf_children_dangerous(fd, only_dirs, honour_sticky, NULL);
        if (delete_root) {

                if (honour_sticky && file_is_priv_sticky(path) > 0)
                        return r;

                if (rmdir(path) < 0 && errno != ENOENT) {
                        if (r == 0)
                                r = -errno;
                }
        }

        return r;
}

int rm_rf(const char *path, bool only_dirs, bool delete_root, bool honour_sticky) {
        return rm_rf_internal(path, only_dirs, delete_root, honour_sticky, false);
}

int rm_rf_dangerous(const char *path, bool only_dirs, bool delete_root, bool honour_sticky) {
        return rm_rf_internal(path, only_dirs, delete_root, honour_sticky, true);
}

int chmod_and_chown(const char *path, mode_t mode, uid_t uid, gid_t gid) {
        assert(path);

        /* Under the assumption that we are running privileged we
         * first change the access mode and only then hand out
         * ownership to avoid a window where access is too open. */

        if (mode != (mode_t) -1)
                if (chmod(path, mode) < 0)
                        return -errno;

        if (uid != (uid_t) -1 || gid != (gid_t) -1)
                if (chown(path, uid, gid) < 0)
                        return -errno;

        return 0;
}

int fchmod_and_fchown(int fd, mode_t mode, uid_t uid, gid_t gid) {
        assert(fd >= 0);

        /* Under the assumption that we are running privileged we
         * first change the access mode and only then hand out
         * ownership to avoid a window where access is too open. */

        if (mode != (mode_t) -1)
                if (fchmod(fd, mode) < 0)
                        return -errno;

        if (uid != (uid_t) -1 || gid != (gid_t) -1)
                if (fchown(fd, uid, gid) < 0)
                        return -errno;

        return 0;
}

cpu_set_t* cpu_set_malloc(unsigned *ncpus) {
        cpu_set_t *r;
        unsigned n = 1024;

        /* Allocates the cpuset in the right size */

        for (;;) {
                if (!(r = CPU_ALLOC(n)))
                        return NULL;

                if (sched_getaffinity(0, CPU_ALLOC_SIZE(n), r) >= 0) {
                        CPU_ZERO_S(CPU_ALLOC_SIZE(n), r);

                        if (ncpus)
                                *ncpus = n;

                        return r;
                }

                CPU_FREE(r);

                if (errno != EINVAL)
                        return NULL;

                n *= 2;
        }
}

int status_vprintf(const char *status, bool ellipse, bool ephemeral, const char *format, va_list ap) {
        static const char status_indent[] = "         "; /* "[" STATUS "] " */
        _cleanup_free_ char *s = NULL;
        _cleanup_close_ int fd = -1;
        struct iovec iovec[6] = {};
        int n = 0;
        static bool prev_ephemeral;
        static int is_ansi_console = -1;

        assert(format);

        /* This is independent of logging, as status messages are
         * optional and go exclusively to the console. */

        if (vasprintf(&s, format, ap) < 0)
                return log_oom();

        fd = open_terminal("/dev/console", O_WRONLY|O_NOCTTY|O_CLOEXEC);
        if (fd < 0)
                return fd;

        if (_unlikely_(is_ansi_console < 0))
                is_ansi_console = (int)ansi_console(fd);

        if (status && !is_ansi_console) {
                const char *esc, *ptr;
                esc = strchr(status, 0x1B);
                if (esc && (ptr = strpbrk(esc, "SOFDTI*"))) {
                        switch(*ptr) {
                        case 'S':
                                status = " SKIP ";
                                break;
                        case 'O':
                                status = "  OK  ";
                                break;
                        case 'F':
                                status = "FAILED";
                                break;
                        case 'D':
                                status = "DEPEND";
                                break;
                        case 'T':
                                status = " TIME ";
                                break;
                        case 'I':
                                status = " INFO ";
                                break;
                        case '*':
                                status = " BUSY ";
                                break;
                        default:
                                break;
                        }
                }
        }

        if (ellipse) {
                char *e;
                size_t emax, sl;
                int c;

                c = fd_columns(fd);
                if (c <= 0)
                        c = 80;

                sl = status ? sizeof(status_indent)-1 : 0;

                emax = c - sl - 1;
                if (emax < 3)
                        emax = 3;

                e = ellipsize(s, emax, 75);
                if (e) {
                        free(s);
                        s = e;
                }
        }

        if (prev_ephemeral) {
                if (is_ansi_console)
                        IOVEC_SET_STRING(iovec[n++], "\r" ANSI_ERASE_TO_END_OF_LINE);
                else
                        IOVEC_SET_STRING(iovec[n++], "\r");
        }
        prev_ephemeral = ephemeral;

        if (status) {
                if (!isempty(status)) {
                        IOVEC_SET_STRING(iovec[n++], "[");
                        IOVEC_SET_STRING(iovec[n++], status);
                        IOVEC_SET_STRING(iovec[n++], "] ");
                } else
                        IOVEC_SET_STRING(iovec[n++], status_indent);
        }

        IOVEC_SET_STRING(iovec[n++], s);
        if (!ephemeral)
                IOVEC_SET_STRING(iovec[n++], "\n");

        if (writev(fd, iovec, n) < 0)
                return -errno;

        return 0;
}

int status_printf(const char *status, bool ellipse, bool ephemeral, const char *format, ...) {
        va_list ap;
        int r;

        assert(format);

        va_start(ap, format);
        r = status_vprintf(status, ellipse, ephemeral, format, ap);
        va_end(ap);

        return r;
}

char *replace_env(const char *format, char **env) {
        enum {
                WORD,
                CURLY,
                VARIABLE
        } state = WORD;

        const char *e, *word = format;
        char *r = NULL, *k;

        assert(format);

        for (e = format; *e; e ++) {

                switch (state) {

                case WORD:
                        if (*e == '$')
                                state = CURLY;
                        break;

                case CURLY:
                        if (*e == '{') {
                                if (!(k = strnappend(r, word, e-word-1)))
                                        goto fail;

                                free(r);
                                r = k;

                                word = e-1;
                                state = VARIABLE;

                        } else if (*e == '$') {
                                if (!(k = strnappend(r, word, e-word)))
                                        goto fail;

                                free(r);
                                r = k;

                                word = e+1;
                                state = WORD;
                        } else
                                state = WORD;
                        break;

                case VARIABLE:
                        if (*e == '}') {
                                const char *t;

                                t = strempty(strv_env_get_n(env, word+2, e-word-2));

                                k = strappend(r, t);
                                if (!k)
                                        goto fail;

                                free(r);
                                r = k;

                                word = e+1;
                                state = WORD;
                        }
                        break;
                }
        }

        if (!(k = strnappend(r, word, e-word)))
                goto fail;

        free(r);
        return k;

fail:
        free(r);
        return NULL;
}

char **replace_env_argv(char **argv, char **env) {
        char **r, **i;
        unsigned k = 0, l = 0;

        l = strv_length(argv);

        if (!(r = new(char*, l+1)))
                return NULL;

        STRV_FOREACH(i, argv) {

                /* If $FOO appears as single word, replace it by the split up variable */
                if ((*i)[0] == '$' && (*i)[1] != '{') {
                        char *e;
                        char **w, **m;
                        unsigned q;

                        e = strv_env_get(env, *i+1);
                        if (e) {

                                if (!(m = strv_split_quoted(e))) {
                                        r[k] = NULL;
                                        strv_free(r);
                                        return NULL;
                                }
                        } else
                                m = NULL;

                        q = strv_length(m);
                        l = l + q - 1;

                        if (!(w = realloc(r, sizeof(char*) * (l+1)))) {
                                r[k] = NULL;
                                strv_free(r);
                                strv_free(m);
                                return NULL;
                        }

                        r = w;
                        if (m) {
                                memcpy(r + k, m, q * sizeof(char*));
                                free(m);
                        }

                        k += q;
                        continue;
                }

                /* If ${FOO} appears as part of a word, replace it by the variable as-is */
                if (!(r[k++] = replace_env(*i, env))) {
                        strv_free(r);
                        return NULL;
                }
        }

        r[k] = NULL;
        return r;
}

int fd_columns(int fd) {
        struct winsize ws = {};

        if (ioctl(fd, TIOCGWINSZ, &ws) < 0)
                return -errno;

        if (ws.ws_col <= 0)
                return -EIO;

        return ws.ws_col;
}

unsigned columns(void) {
        const char *e;
        int c;

        if (_likely_(cached_columns > 0))
                return cached_columns;

        c = 0;
        e = getenv("COLUMNS");
        if (e)
                safe_atoi(e, &c);

        if (c <= 0)
                c = fd_columns(STDOUT_FILENO);

        if (c <= 0)
                c = 80;

        cached_columns = c;
        return c;
}

int fd_lines(int fd) {
        struct winsize ws = {};

        if (ioctl(fd, TIOCGWINSZ, &ws) < 0)
                return -errno;

        if (ws.ws_row <= 0)
                return -EIO;

        return ws.ws_row;
}

unsigned lines(void) {
        const char *e;
        unsigned l;

        if (_likely_(cached_lines > 0))
                return cached_lines;

        l = 0;
        e = getenv("LINES");
        if (e)
                safe_atou(e, &l);

        if (l <= 0)
                l = fd_lines(STDOUT_FILENO);

        if (l <= 0)
                l = 24;

        cached_lines = l;
        return cached_lines;
}

/* intended to be used as a SIGWINCH sighandler */
void columns_lines_cache_reset(int signum) {
        cached_columns = 0;
        cached_lines = 0;
}

bool on_tty(void) {
        static int cached_on_tty = -1;

        if (_unlikely_(cached_on_tty < 0)) {
                cached_on_tty = isatty(STDOUT_FILENO) > 0;
#if defined (__s390__) || defined (__s390x__)
                if (cached_on_tty) {
                        const char *e = getenv("TERM");
                        if (!e)
                                return cached_on_tty;
                        if (streq(e, "dumb") || strneq(e, "ibm3", 4)) {
                                char *mode = NULL;
                                int r = parse_env_file("/proc/cmdline", WHITESPACE, "conmode", &mode, NULL);
                                if (r < 0 || !mode || !streq(mode, "3270"))
                                        cached_on_tty = 0;
                        }
                }
#endif
        }

        return cached_on_tty;
}

bool ansi_console(int fd) {
        static int cached_ansi_console = -1;

        if (_unlikely_(cached_ansi_console < 0)) {
                cached_ansi_console = isatty(fd) > 0;
#if defined (__s390__) || defined (__s390x__)
                if (cached_ansi_console) {
                        const char *e = getenv("TERM");
                        if (e && (streq(e, "dumb") || strneq(e, "ibm3", 4))) {
                                char *mode = NULL;
                                int r = parse_env_file("/proc/cmdline", WHITESPACE, "conmode", &mode, NULL);
                                if (r < 0 || !mode || !streq(mode, "3270"))
                                        cached_ansi_console = 0;
                        }
                }
#endif
        }

        return cached_ansi_console;
}

int running_in_chroot(void) {
        struct stat a = {}, b = {};

        /* Only works as root */
        if (stat("/proc/1/root", &a) < 0)
                return -errno;

        if (stat("/", &b) < 0)
                return -errno;

        return
                a.st_dev != b.st_dev ||
                a.st_ino != b.st_ino;
}

static char *ascii_ellipsize_mem(const char *s, size_t old_length, size_t new_length, unsigned percent) {
        size_t x;
        char *r;

        assert(s);
        assert(percent <= 100);
        assert(new_length >= 3);

        if (old_length <= 3 || old_length <= new_length)
                return strndup(s, old_length);

        r = new0(char, new_length+1);
        if (!r)
                return NULL;

        x = (new_length * percent) / 100;

        if (x > new_length - 3)
                x = new_length - 3;

        memcpy(r, s, x);
        r[x] = '.';
        r[x+1] = '.';
        r[x+2] = '.';
        memcpy(r + x + 3,
               s + old_length - (new_length - x - 3),
               new_length - x - 3);

        return r;
}

char *ellipsize_mem(const char *s, size_t old_length, size_t new_length, unsigned percent) {
        size_t x;
        char *e;
        const char *i, *j;
        unsigned k, len, len2;

        assert(s);
        assert(percent <= 100);
        assert(new_length >= 3);

        /* if no multibyte characters use ascii_ellipsize_mem for speed */
        if (ascii_is_valid(s))
                return ascii_ellipsize_mem(s, old_length, new_length, percent);

        if (old_length <= 3 || old_length <= new_length)
                return strndup(s, old_length);

        x = (new_length * percent) / 100;

        if (x > new_length - 3)
                x = new_length - 3;

        k = 0;
        for (i = s; k < x && i < s + old_length; i = utf8_next_char(i)) {
                int c;

                c = utf8_encoded_to_unichar(i);
                if (c < 0)
                        return NULL;
                k += unichar_iswide(c) ? 2 : 1;
        }

        if (k > x) /* last character was wide and went over quota */
                x ++;

        for (j = s + old_length; k < new_length && j > i; ) {
                int c;

                j = utf8_prev_char(j);
                c = utf8_encoded_to_unichar(j);
                if (c < 0)
                        return NULL;
                k += unichar_iswide(c) ? 2 : 1;
        }
        assert(i <= j);

        /* we don't actually need to ellipsize */
        if (i == j)
                return memdup(s, old_length + 1);

        /* make space for ellipsis */
        j = utf8_next_char(j);

        len = i - s;
        len2 = s + old_length - j;
        e = new(char, len + 3 + len2 + 1);
        if (!e)
                return NULL;

        /*
        printf("old_length=%zu new_length=%zu x=%zu len=%u len2=%u k=%u\n",
               old_length, new_length, x, len, len2, k);
        */

        memcpy(e, s, len);
        e[len]   = 0xe2; /* tri-dot ellipsis: … */
        e[len + 1] = 0x80;
        e[len + 2] = 0xa6;

        memcpy(e + len + 3, j, len2 + 1);

        return e;
}

char *ellipsize(const char *s, size_t length, unsigned percent) {
        return ellipsize_mem(s, strlen(s), length, percent);
}

int touch(const char *path) {
        int fd;

        assert(path);

        /* This just opens the file for writing, ensuring it
         * exists. It doesn't call utimensat() the way /usr/bin/touch
         * does it. */

        fd = open(path, O_WRONLY|O_CREAT|O_CLOEXEC|O_NOCTTY, 0644);
        if (fd < 0)
                return -errno;

        close_nointr_nofail(fd);
        return 0;
}

char *unquote(const char *s, const char* quotes) {
        size_t l;
        assert(s);

        /* This is rather stupid, simply removes the heading and
         * trailing quotes if there is one. Doesn't care about
         * escaping or anything. We should make this smarter one
         * day...*/

        l = strlen(s);
        if (l < 2)
                return strdup(s);

        if (strchr(quotes, s[0]) && s[l-1] == s[0])
                return strndup(s+1, l-2);

        return strdup(s);
}

char *normalize_env_assignment(const char *s) {
        _cleanup_free_ char *name = NULL, *value = NULL, *p = NULL;
        char *eq, *r;

        eq = strchr(s, '=');
        if (!eq) {
                char *t;

                r = strdup(s);
                if (!r)
                        return NULL;

                t = strstrip(r);
                if (t == r)
                        return r;

                memmove(r, t, strlen(t) + 1);
                return r;
        }

        name = strndup(s, eq - s);
        if (!name)
                return NULL;

        p = strdup(eq + 1);
        if (!p)
                return NULL;

        value = unquote(strstrip(p), QUOTES);
        if (!value)
                return NULL;

        if (asprintf(&r, "%s=%s", strstrip(name), value) < 0)
                r = NULL;

        return r;
}

int wait_for_terminate(pid_t pid, siginfo_t *status) {
        siginfo_t dummy;

        assert(pid >= 1);

        if (!status)
                status = &dummy;

        for (;;) {
                zero(*status);

                if (waitid(P_PID, pid, status, WEXITED) < 0) {

                        if (errno == EINTR)
                                continue;

                        return -errno;
                }

                return 0;
        }
}

int wait_for_terminate_and_warn(const char *name, pid_t pid) {
        int r;
        siginfo_t status;

        assert(name);
        assert(pid > 1);

        r = wait_for_terminate(pid, &status);
        if (r < 0) {
                log_warning("Failed to wait for %s: %s", name, strerror(-r));
                return r;
        }

        if (status.si_code == CLD_EXITED) {
                if (status.si_status != 0) {
                        log_warning("%s failed with error code %i.", name, status.si_status);
                        return status.si_status;
                }

                log_debug("%s succeeded.", name);
                return 0;

        } else if (status.si_code == CLD_KILLED ||
                   status.si_code == CLD_DUMPED) {

                log_warning("%s terminated by signal %s.", name, signal_to_string(status.si_status));
                return -EPROTO;
        }

        log_warning("%s failed due to unknown reason.", name);
        return -EPROTO;
}

noreturn void freeze(void) {

        /* Make sure nobody waits for us on a socket anymore */
        close_all_fds(NULL, 0);

        sync();

        for (;;)
                pause();
}

bool null_or_empty(struct stat *st) {
        assert(st);

        if (S_ISREG(st->st_mode) && st->st_size <= 0)
                return true;

        if (S_ISCHR(st->st_mode) || S_ISBLK(st->st_mode))
                return true;

        return false;
}

int null_or_empty_path(const char *fn) {
        struct stat st;

        assert(fn);

        if (stat(fn, &st) < 0)
                return -errno;

        return null_or_empty(&st);
}

DIR *xopendirat(int fd, const char *name, int flags) {
        int nfd;
        DIR *d;

        assert(!(flags & O_CREAT));

        nfd = openat(fd, name, O_RDONLY|O_NONBLOCK|O_DIRECTORY|O_CLOEXEC|flags, 0);
        if (nfd < 0)
                return NULL;

        d = fdopendir(nfd);
        if (!d) {
                close_nointr_nofail(nfd);
                return NULL;
        }

        return d;
}

int signal_from_string_try_harder(const char *s) {
        int signo;
        assert(s);

        signo = signal_from_string(s);
        if (signo <= 0)
                if (startswith(s, "SIG"))
                        return signal_from_string(s+3);

        return signo;
}

static char *tag_to_udev_node(const char *tagvalue, const char *by) {
        _cleanup_free_ char *t = NULL, *u = NULL;
        char *dn;
        size_t enc_len;

        u = unquote(tagvalue, "\"\'");
        if (u == NULL)
                return NULL;

        enc_len = strlen(u) * 4 + 1;
        t = new(char, enc_len);
        if (t == NULL)
                return NULL;

        if (encode_devnode_name(u, t, enc_len) < 0)
                return NULL;

        if (asprintf(&dn, "/dev/disk/by-%s/%s", by, t) < 0)
                return NULL;

        return dn;
}

char *fstab_node_to_udev_node(const char *p) {
        assert(p);

        if (startswith(p, "LABEL="))
                return tag_to_udev_node(p+6, "label");

        if (startswith(p, "UUID="))
                return tag_to_udev_node(p+5, "uuid");

        if (startswith(p, "PARTUUID="))
                return tag_to_udev_node(p+9, "partuuid");

        if (startswith(p, "PARTLABEL="))
                return tag_to_udev_node(p+10, "partlabel");

        return strdup(p);
}

bool tty_is_vc(const char *tty) {
        assert(tty);

        if (startswith(tty, "/dev/"))
                tty += 5;

        return vtnr_from_tty(tty) >= 0;
}

bool tty_is_console(const char *tty) {
        assert(tty);

        if (startswith(tty, "/dev/"))
                tty += 5;

        return streq(tty, "console");
}

int vtnr_from_tty(const char *tty) {
        int i, r;

        assert(tty);

        if (startswith(tty, "/dev/"))
                tty += 5;

        if (!startswith(tty, "tty") )
                return -EINVAL;

        if (tty[3] < '0' || tty[3] > '9')
                return -EINVAL;

        r = safe_atoi(tty+3, &i);
        if (r < 0)
                return r;

        if (i < 0 || i > 63)
                return -EINVAL;

        return i;
}

char *resolve_dev_console(char **active) {
        char *tty;

        /* Resolve where /dev/console is pointing to, if /sys is actually ours
         * (i.e. not read-only-mounted which is a sign for container setups) */

        if (path_is_read_only_fs("/sys") > 0)
                return NULL;

        if (read_one_line_file("/sys/class/tty/console/active", active) < 0)
                return NULL;

        /* If multiple log outputs are configured the last one is what
         * /dev/console points to */
        tty = strrchr(*active, ' ');
        if (tty)
                tty++;
        else
                tty = *active;

        if (streq(tty, "tty0")) {
                char *tmp;

                /* Get the active VC (e.g. tty1) */
                if (read_one_line_file("/sys/class/tty/tty0/active", &tmp) >= 0) {
                        free(*active);
                        tty = *active = tmp;
                }
        }

        return tty;
}

bool tty_is_vc_resolve(const char *tty) {
        _cleanup_free_ char *active = NULL;

        assert(tty);

        if (startswith(tty, "/dev/"))
                tty += 5;

        if (streq(tty, "console")) {
                tty = resolve_dev_console(&active);
                if (!tty)
                        return false;
        }

        return tty_is_vc(tty);
}

const char *default_term_for_tty(const char *tty) {
        assert(tty);

        if (tty_is_vc_resolve(tty))
                return "TERM=linux";

        if (startswith(tty, "/dev/"))
                tty += 5;

#if defined (__s390__) || defined (__s390x__)
        if (streq(tty, "ttyS0")) {
                char *mode = NULL;
                int r = parse_env_file("/proc/cmdline", WHITESPACE, "conmode", &mode, NULL);
                if (r < 0 || !mode || !streq(mode, "3270"))
                        return "TERM=dumb";
                if (streq(mode, "3270"))
                        return "TERM=ibm327x";
        }
        if (streq(tty, "ttyS1"))
                return "TERM=vt220";
#endif
        if (detect_virtualization(NULL) && (streq(tty, "xvc0") || streq(tty, "hvc0") || streq(tty, "ttyS0"))) {
                char *buf = NULL;

                parse_env_file("/proc/cmdline", WHITESPACE, "term", &buf, NULL);
                if (buf && *buf) {
                        char *term;
                        if (asprintf(&term, "TERM=%s", buf) < 0)
                                return "TERM=vt220";
 
                        return term;
                }      
        } 

        return "TERM=vt220";
}

bool dirent_is_file(const struct dirent *de) {
        assert(de);

        if (ignore_file(de->d_name))
                return false;

        if (de->d_type != DT_REG &&
            de->d_type != DT_LNK &&
            de->d_type != DT_UNKNOWN)
                return false;

        return true;
}

bool dirent_is_file_with_suffix(const struct dirent *de, const char *suffix) {
        assert(de);

        if (de->d_type != DT_REG &&
            de->d_type != DT_LNK &&
            de->d_type != DT_UNKNOWN)
                return false;

        if (ignore_file_allow_backup(de->d_name))
                return false;

        return endswith(de->d_name, suffix);
}

void execute_directory(const char *directory, DIR *d, char *argv[]) {
        DIR *_d = NULL;
        struct dirent *de;
        Hashmap *pids = NULL;

        assert(directory);

        /* Executes all binaries in a directory in parallel and
         * waits for them to finish. */

        if (!d) {
                if (!(_d = opendir(directory))) {

                        if (errno == ENOENT)
                                return;

                        log_error("Failed to enumerate directory %s: %m", directory);
                        return;
                }

                d = _d;
        }

        if (!(pids = hashmap_new(trivial_hash_func, trivial_compare_func))) {
                log_error("Failed to allocate set.");
                goto finish;
        }

        while ((de = readdir(d))) {
                char *path;
                pid_t pid;
                int k;

                if (!dirent_is_file(de))
                        continue;

                if (asprintf(&path, "%s/%s", directory, de->d_name) < 0) {
                        log_oom();
                        continue;
                }

                if ((pid = fork()) < 0) {
                        log_error("Failed to fork: %m");
                        free(path);
                        continue;
                }

                if (pid == 0) {
                        char *_argv[2];
                        /* Child */

                        if (!argv) {
                                _argv[0] = path;
                                _argv[1] = NULL;
                                argv = _argv;
                        } else
                                argv[0] = path;

                        execv(path, argv);

                        log_error("Failed to execute %s: %m", path);
                        _exit(EXIT_FAILURE);
                }

                log_debug("Spawned %s as %lu", path, (unsigned long) pid);

                if ((k = hashmap_put(pids, UINT_TO_PTR(pid), path)) < 0) {
                        log_error("Failed to add PID to set: %s", strerror(-k));
                        free(path);
                }
        }

        while (!hashmap_isempty(pids)) {
                pid_t pid = PTR_TO_UINT(hashmap_first_key(pids));
                siginfo_t si = {};
                char *path;

                if (waitid(P_PID, pid, &si, WEXITED) < 0) {

                        if (errno == EINTR)
                                continue;

                        log_error("waitid() failed: %m");
                        goto finish;
                }

                if ((path = hashmap_remove(pids, UINT_TO_PTR(si.si_pid)))) {
                        if (!is_clean_exit(si.si_code, si.si_status, NULL)) {
                                if (si.si_code == CLD_EXITED)
                                        log_error("%s exited with exit status %i.", path, si.si_status);
                                else
                                        log_error("%s terminated by signal %s.", path, signal_to_string(si.si_status));
                        } else
                                log_debug("%s exited successfully.", path);

                        free(path);
                }
        }

finish:
        if (_d)
                closedir(_d);

        if (pids)
                hashmap_free_free(pids);
}

int kill_and_sigcont(pid_t pid, int sig) {
        int r;

        r = kill(pid, sig) < 0 ? -errno : 0;

        if (r >= 0)
                kill(pid, SIGCONT);

        return r;
}

bool nulstr_contains(const char*nulstr, const char *needle) {
        const char *i;

        if (!nulstr)
                return false;

        NULSTR_FOREACH(i, nulstr)
                if (streq(i, needle))
                        return true;

        return false;
}

bool plymouth_running(void) {
        return access("/run/plymouth/pid", F_OK) >= 0;
}

char* strshorten(char *s, size_t l) {
        assert(s);

        if (l < strlen(s))
                s[l] = 0;

        return s;
}

static bool hostname_valid_char(char c) {
        return
                (c >= 'a' && c <= 'z') ||
                (c >= 'A' && c <= 'Z') ||
                (c >= '0' && c <= '9') ||
                c == '-' ||
                c == '_' ||
                c == '.';
}

bool hostname_is_valid(const char *s) {
        const char *p;
        bool dot;

        if (isempty(s))
                return false;

        for (p = s, dot = true; *p; p++) {
                if (*p == '.') {
                        if (dot)
                                return false;

                        dot = true;
                } else {
                        if (!hostname_valid_char(*p))
                                return false;

                        dot = false;
                }
        }

        if (dot)
                return false;

        if (p-s > HOST_NAME_MAX)
                return false;

        return true;
}

char* hostname_cleanup(char *s, bool lowercase) {
        char *p, *d;
        bool dot;

        for (p = s, d = s, dot = true; *p; p++) {
                if (*p == '.') {
                        if (dot)
                                continue;

                        *(d++) = '.';
                        dot = true;
                } else if (hostname_valid_char(*p)) {
                        *(d++) = lowercase ? tolower(*p) : *p;
                        dot = false;
                }

        }

        if (dot && d > s)
                d[-1] = 0;
        else
                *d = 0;

        strshorten(s, HOST_NAME_MAX);

        return s;
}

int pipe_eof(int fd) {
        struct pollfd pollfd = {
                .fd = fd,
                .events = POLLIN|POLLHUP,
        };

        int r;

        r = poll(&pollfd, 1, 0);
        if (r < 0)
                return -errno;

        if (r == 0)
                return 0;

        return pollfd.revents & POLLHUP;
}

int fd_wait_for_event(int fd, int event, usec_t t) {

        struct pollfd pollfd = {
                .fd = fd,
                .events = event,
        };

        struct timespec ts;
        int r;

        r = ppoll(&pollfd, 1, t == (usec_t) -1 ? NULL : timespec_store(&ts, t), NULL);
        if (r < 0)
                return -errno;

        if (r == 0)
                return 0;

        return pollfd.revents;
}

int fopen_temporary(const char *path, FILE **_f, char **_temp_path) {
        FILE *f;
        char *t;
        const char *fn;
        size_t k;
        int fd;

        assert(path);
        assert(_f);
        assert(_temp_path);

        t = new(char, strlen(path) + 1 + 6 + 1);
        if (!t)
                return -ENOMEM;

        fn = basename(path);
        k = fn - path;
        memcpy(t, path, k);
        t[k] = '.';
        stpcpy(stpcpy(t+k+1, fn), "XXXXXX");

        fd = mkostemp_safe(t, O_WRONLY|O_CLOEXEC);
        if (fd < 0) {
                free(t);
                return -errno;
        }

        f = fdopen(fd, "we");
        if (!f) {
                unlink(t);
                free(t);
                return -errno;
        }

        *_f = f;
        *_temp_path = t;

        return 0;
}

int terminal_vhangup_fd(int fd) {
        assert(fd >= 0);

        if (ioctl(fd, TIOCVHANGUP) < 0)
                return -errno;

        return 0;
}

int terminal_vhangup(const char *name) {
        int fd, r;

        fd = open_terminal(name, O_RDWR|O_NOCTTY|O_CLOEXEC);
        if (fd < 0)
                return fd;

        r = terminal_vhangup_fd(fd);
        close_nointr_nofail(fd);

        return r;
}

int vt_disallocate(const char *name) {
        int fd, r;
        unsigned u;

        /* Deallocate the VT if possible. If not possible
         * (i.e. because it is the active one), at least clear it
         * entirely (including the scrollback buffer) */

        if (!startswith(name, "/dev/"))
                return -EINVAL;

        if (!tty_is_vc(name)) {
                /* So this is not a VT. I guess we cannot deallocate
                 * it then. But let's at least clear the screen */

                fd = open_terminal(name, O_RDWR|O_NOCTTY|O_CLOEXEC);
                if (fd < 0)
                        return fd;

                loop_write(fd,
                           "\033[r"    /* clear scrolling region */
                           "\033[H"    /* move home */
                           "\033[2J",  /* clear screen */
                           10, false);
                close_nointr_nofail(fd);

                return 0;
        }

        if (!startswith(name, "/dev/tty"))
                return -EINVAL;

        r = safe_atou(name+8, &u);
        if (r < 0)
                return r;

        if (u <= 0)
                return -EINVAL;

        /* Try to deallocate */
        fd = open_terminal("/dev/tty0", O_RDWR|O_NOCTTY|O_CLOEXEC);
        if (fd < 0)
                return fd;

        r = ioctl(fd, VT_DISALLOCATE, u);
        close_nointr_nofail(fd);

        if (r >= 0)
                return 0;

        if (errno != EBUSY)
                return -errno;

        /* Couldn't deallocate, so let's clear it fully with
         * scrollback */
        fd = open_terminal(name, O_RDWR|O_NOCTTY|O_CLOEXEC);
        if (fd < 0)
                return fd;

        loop_write(fd,
                   "\033[r"   /* clear scrolling region */
                   "\033[H"   /* move home */
                   "\033[3J", /* clear screen including scrollback, requires Linux 2.6.40 */
                   10, false);
        close_nointr_nofail(fd);

        return 0;
}

int copy_file(const char *from, const char *to, int flags) {
        _cleanup_close_ int fdf = -1;
        int r, fdt;

        assert(from);
        assert(to);

        fdf = open(from, O_RDONLY|O_CLOEXEC|O_NOCTTY);
        if (fdf < 0)
                return -errno;

        fdt = open(to, flags|O_WRONLY|O_CREAT|O_CLOEXEC|O_NOCTTY, 0644);
        if (fdt < 0)
                return -errno;

        for (;;) {
                char buf[PIPE_BUF];
                ssize_t n, k;

                n = read(fdf, buf, sizeof(buf));
                if (n < 0) {
                        r = -errno;

                        close_nointr(fdt);
                        unlink(to);

                        return r;
                }

                if (n == 0)
                        break;

                errno = 0;
                k = loop_write(fdt, buf, n, false);
                if (n != k) {
                        r = k < 0 ? k : (errno ? -errno : -EIO);

                        close_nointr(fdt);
                        unlink(to);

                        return r;
                }
        }

        r = close_nointr(fdt);

        if (r < 0) {
                unlink(to);
                return r;
        }

        return 0;
}

int symlink_atomic(const char *from, const char *to) {
        char *x;
        _cleanup_free_ char *t;
        const char *fn;
        size_t k;
        uint64_t u;
        unsigned i;
        int r;

        assert(from);
        assert(to);

        t = new(char, strlen(to) + 1 + 16 + 1);
        if (!t)
                return -ENOMEM;

        fn = basename(to);
        k = fn-to;
        memcpy(t, to, k);
        t[k] = '.';
        x = stpcpy(t+k+1, fn);

        u = random_u64();
        for (i = 0; i < 16; i++) {
                *(x++) = hexchar(u & 0xF);
                u >>= 4;
        }

        *x = 0;

        if (symlink(from, t) < 0)
                return -errno;

        if (rename(t, to) < 0) {
                r = -errno;
                unlink(t);
                return r;
        }

        return 0;
}

bool display_is_local(const char *display) {
        assert(display);

        return
                display[0] == ':' &&
                display[1] >= '0' &&
                display[1] <= '9';
}

int socket_from_display(const char *display, char **path) {
        size_t k;
        char *f, *c;

        assert(display);
        assert(path);

        if (!display_is_local(display))
                return -EINVAL;

        k = strspn(display+1, "0123456789");

        f = new(char, sizeof("/tmp/.X11-unix/X") + k);
        if (!f)
                return -ENOMEM;

        c = stpcpy(f, "/tmp/.X11-unix/X");
        memcpy(c, display+1, k);
        c[k] = 0;

        *path = f;

        return 0;
}

int get_user_creds(
                const char **username,
                uid_t *uid, gid_t *gid,
                const char **home,
                const char **shell) {

        struct passwd *p;
        uid_t u;

        assert(username);
        assert(*username);

        /* We enforce some special rules for uid=0: in order to avoid
         * NSS lookups for root we hardcode its data. */

        if (streq(*username, "root") || streq(*username, "0")) {
                *username = "root";

                if (uid)
                        *uid = 0;

                if (gid)
                        *gid = 0;

                if (home)
                        *home = "/root";

                if (shell)
                        *shell = "/bin/sh";

                return 0;
        }

        if (parse_uid(*username, &u) >= 0) {
                errno = 0;
                p = getpwuid(u);

                /* If there are multiple users with the same id, make
                 * sure to leave $USER to the configured value instead
                 * of the first occurrence in the database. However if
                 * the uid was configured by a numeric uid, then let's
                 * pick the real username from /etc/passwd. */
                if (p)
                        *username = p->pw_name;
        } else {
                errno = 0;
                p = getpwnam(*username);
        }

        if (!p)
                return errno > 0 ? -errno : -ESRCH;

        if (uid)
                *uid = p->pw_uid;

        if (gid)
                *gid = p->pw_gid;

        if (home)
                *home = p->pw_dir;

        if (shell)
                *shell = p->pw_shell;

        return 0;
}

char* uid_to_name(uid_t uid) {
        struct passwd *p;
        char *r;

        if (uid == 0)
                return strdup("root");

        p = getpwuid(uid);
        if (p)
                return strdup(p->pw_name);

        if (asprintf(&r, "%lu", (unsigned long) uid) < 0)
                return NULL;

        return r;
}

char* gid_to_name(gid_t gid) {
        struct group *p;
        char *r;

        if (gid == 0)
                return strdup("root");

        p = getgrgid(gid);
        if (p)
                return strdup(p->gr_name);

        if (asprintf(&r, "%lu", (unsigned long) gid) < 0)
                return NULL;

        return r;
}

int get_group_creds(const char **groupname, gid_t *gid) {
        struct group *g;
        gid_t id;

        assert(groupname);

        /* We enforce some special rules for gid=0: in order to avoid
         * NSS lookups for root we hardcode its data. */

        if (streq(*groupname, "root") || streq(*groupname, "0")) {
                *groupname = "root";

                if (gid)
                        *gid = 0;

                return 0;
        }

        if (parse_gid(*groupname, &id) >= 0) {
                errno = 0;
                g = getgrgid(id);

                if (g)
                        *groupname = g->gr_name;
        } else {
                errno = 0;
                g = getgrnam(*groupname);
        }

        if (!g)
                return errno > 0 ? -errno : -ESRCH;

        if (gid)
                *gid = g->gr_gid;

        return 0;
}

int in_gid(gid_t gid) {
        gid_t *gids;
        int ngroups_max, r, i;

        if (getgid() == gid)
                return 1;

        if (getegid() == gid)
                return 1;

        ngroups_max = sysconf(_SC_NGROUPS_MAX);
        assert(ngroups_max > 0);

        gids = alloca(sizeof(gid_t) * ngroups_max);

        r = getgroups(ngroups_max, gids);
        if (r < 0)
                return -errno;

        for (i = 0; i < r; i++)
                if (gids[i] == gid)
                        return 1;

        return 0;
}

int in_group(const char *name) {
        int r;
        gid_t gid;

        r = get_group_creds(&name, &gid);
        if (r < 0)
                return r;

        return in_gid(gid);
}

int glob_exists(const char *path) {
        _cleanup_globfree_ glob_t g = {};
        int k;

        assert(path);

        errno = 0;
        k = glob(path, GLOB_NOSORT|GLOB_BRACE, NULL, &g);

        if (k == GLOB_NOMATCH)
                return 0;
        else if (k == GLOB_NOSPACE)
                return -ENOMEM;
        else if (k == 0)
                return !strv_isempty(g.gl_pathv);
        else
                return errno ? -errno : -EIO;
}

int glob_extend(char ***strv, const char *path) {
        _cleanup_globfree_ glob_t g = {};
        int k;
        char **p;

        errno = 0;
        k = glob(path, GLOB_NOSORT|GLOB_BRACE, NULL, &g);

        if (k == GLOB_NOMATCH)
                return -ENOENT;
        else if (k == GLOB_NOSPACE)
                return -ENOMEM;
        else if (k != 0 || strv_isempty(g.gl_pathv))
                return errno ? -errno : -EIO;

        STRV_FOREACH(p, g.gl_pathv) {
                k = strv_extend(strv, *p);
                if (k < 0)
                        break;
        }

        return k;
}

int dirent_ensure_type(DIR *d, struct dirent *de) {
        struct stat st;

        assert(d);
        assert(de);

        if (de->d_type != DT_UNKNOWN)
                return 0;

        if (fstatat(dirfd(d), de->d_name, &st, AT_SYMLINK_NOFOLLOW) < 0)
                return -errno;

        de->d_type =
                S_ISREG(st.st_mode)  ? DT_REG  :
                S_ISDIR(st.st_mode)  ? DT_DIR  :
                S_ISLNK(st.st_mode)  ? DT_LNK  :
                S_ISFIFO(st.st_mode) ? DT_FIFO :
                S_ISSOCK(st.st_mode) ? DT_SOCK :
                S_ISCHR(st.st_mode)  ? DT_CHR  :
                S_ISBLK(st.st_mode)  ? DT_BLK  :
                                       DT_UNKNOWN;

        return 0;
}

int in_search_path(const char *path, char **search) {
        char **i;
        _cleanup_free_ char *parent = NULL;
        int r;

        r = path_get_parent(path, &parent);
        if (r < 0)
                return r;

        STRV_FOREACH(i, search)
                if (path_equal(parent, *i))
                        return 1;

        return 0;
}

int get_files_in_directory(const char *path, char ***list) {
        _cleanup_closedir_ DIR *d = NULL;
        size_t bufsize = 0, n = 0;
        _cleanup_strv_free_ char **l = NULL;

        assert(path);

        /* Returns all files in a directory in *list, and the number
         * of files as return value. If list is NULL returns only the
         * number. */

        d = opendir(path);
        if (!d)
                return -errno;

        for (;;) {
                struct dirent *de;

                errno = 0;
                de = readdir(d);
                if (!de && errno != 0)
                        return -errno;
                if (!de)
                        break;

                dirent_ensure_type(d, de);

                if (!dirent_is_file(de))
                        continue;

                if (list) {
                        /* one extra slot is needed for the terminating NULL */
                        if (!GREEDY_REALLOC(l, bufsize, n + 2))
                                return -ENOMEM;

                        l[n] = strdup(de->d_name);
                        if (!l[n])
                                return -ENOMEM;

                        l[++n] = NULL;
                } else
                        n++;
        }

        if (list) {
                *list = l;
                l = NULL; /* avoid freeing */
        }

        return n;
}

char *strjoin(const char *x, ...) {
        va_list ap;
        size_t l;
        char *r, *p;

        va_start(ap, x);

        if (x) {
                l = strlen(x);

                for (;;) {
                        const char *t;
                        size_t n;

                        t = va_arg(ap, const char *);
                        if (!t)
                                break;

                        n = strlen(t);
                        if (n > ((size_t) -1) - l) {
                                va_end(ap);
                                return NULL;
                        }

                        l += n;
                }
        } else
                l = 0;

        va_end(ap);

        r = new(char, l+1);
        if (!r)
                return NULL;

        if (x) {
                p = stpcpy(r, x);

                va_start(ap, x);

                for (;;) {
                        const char *t;

                        t = va_arg(ap, const char *);
                        if (!t)
                                break;

                        p = stpcpy(p, t);
                }

                va_end(ap);
        } else
                r[0] = 0;

        return r;
}

int umount_recursive(const char *prefix, int flags) {
        bool again;
        int n = 0, r;

        /* Try to umount everything recursively below a
         * directory. Also, take care of stacked mounts, and keep
         * unmounting them until they are gone. */

        do {
                _cleanup_fclose_ FILE *proc_self_mountinfo = NULL;

                again = false;
                r = 0;

                proc_self_mountinfo = fopen("/proc/self/mountinfo", "re");
                if (!proc_self_mountinfo)
                        return -errno;

                for (;;) {
                        _cleanup_free_ char *path = NULL, *p = NULL;
                        int k;

                        k = fscanf(proc_self_mountinfo,
                                   "%*s "       /* (1) mount id */
                                   "%*s "       /* (2) parent id */
                                   "%*s "       /* (3) major:minor */
                                   "%*s "       /* (4) root */
                                   "%ms "       /* (5) mount point */
                                   "%*s"        /* (6) mount options */
                                   "%*[^-]"     /* (7) optional fields */
                                   "- "         /* (8) separator */
                                   "%*s "       /* (9) file system type */
                                   "%*s"        /* (10) mount source */
                                   "%*s"        /* (11) mount options 2 */
                                   "%*[^\n]",   /* some rubbish at the end */
                                   &path);

                        if (k != 1) {
                                if (k == EOF)
                                        break;

                                continue;
                        }

                        p = cunescape(path);
                        if (!p)
                                return -ENOMEM;

                        if (!path_startswith(p, prefix))
                                continue;

                        if (umount2(p, flags) < 0) {
                                r = -errno;
                                continue;
                        }

                        again = true;
                        n++;

                        break;
                }

        } while (again);

        return r ? r : n;
}

bool is_main_thread(void) {
        static thread_local int cached = 0;

        if (_unlikely_(cached == 0))
                cached = getpid() == gettid() ? 1 : -1;

        return cached > 0;
}

int block_get_whole_disk(dev_t d, dev_t *ret) {
        char *p, *s;
        int r;
        unsigned n, m;

        assert(ret);

        /* If it has a queue this is good enough for us */
        if (asprintf(&p, "/sys/dev/block/%u:%u/queue", major(d), minor(d)) < 0)
                return -ENOMEM;

        r = access(p, F_OK);
        free(p);

        if (r >= 0) {
                *ret = d;
                return 0;
        }

        /* If it is a partition find the originating device */
        if (asprintf(&p, "/sys/dev/block/%u:%u/partition", major(d), minor(d)) < 0)
                return -ENOMEM;

        r = access(p, F_OK);
        free(p);

        if (r < 0)
                return -ENOENT;

        /* Get parent dev_t */
        if (asprintf(&p, "/sys/dev/block/%u:%u/../dev", major(d), minor(d)) < 0)
                return -ENOMEM;

        r = read_one_line_file(p, &s);
        free(p);

        if (r < 0)
                return r;

        r = sscanf(s, "%u:%u", &m, &n);
        free(s);

        if (r != 2)
                return -EINVAL;

        /* Only return this if it is really good enough for us. */
        if (asprintf(&p, "/sys/dev/block/%u:%u/queue", m, n) < 0)
                return -ENOMEM;

        r = access(p, F_OK);
        free(p);

        if (r >= 0) {
                *ret = makedev(m, n);
                return 0;
        }

        return -ENOENT;
}

int file_is_priv_sticky(const char *p) {
        struct stat st;

        assert(p);

        if (lstat(p, &st) < 0)
                return -errno;

        return
                (st.st_uid == 0 || st.st_uid == getuid()) &&
                (st.st_mode & S_ISVTX);
}

static const char *const ioprio_class_table[] = {
        [IOPRIO_CLASS_NONE] = "none",
        [IOPRIO_CLASS_RT] = "realtime",
        [IOPRIO_CLASS_BE] = "best-effort",
        [IOPRIO_CLASS_IDLE] = "idle"
};

DEFINE_STRING_TABLE_LOOKUP_WITH_FALLBACK(ioprio_class, int, INT_MAX);

static const char *const sigchld_code_table[] = {
        [CLD_EXITED] = "exited",
        [CLD_KILLED] = "killed",
        [CLD_DUMPED] = "dumped",
        [CLD_TRAPPED] = "trapped",
        [CLD_STOPPED] = "stopped",
        [CLD_CONTINUED] = "continued",
};

DEFINE_STRING_TABLE_LOOKUP(sigchld_code, int);

static const char *const log_facility_unshifted_table[LOG_NFACILITIES] = {
        [LOG_FAC(LOG_KERN)] = "kern",
        [LOG_FAC(LOG_USER)] = "user",
        [LOG_FAC(LOG_MAIL)] = "mail",
        [LOG_FAC(LOG_DAEMON)] = "daemon",
        [LOG_FAC(LOG_AUTH)] = "auth",
        [LOG_FAC(LOG_SYSLOG)] = "syslog",
        [LOG_FAC(LOG_LPR)] = "lpr",
        [LOG_FAC(LOG_NEWS)] = "news",
        [LOG_FAC(LOG_UUCP)] = "uucp",
        [LOG_FAC(LOG_CRON)] = "cron",
        [LOG_FAC(LOG_AUTHPRIV)] = "authpriv",
        [LOG_FAC(LOG_FTP)] = "ftp",
        [LOG_FAC(LOG_LOCAL0)] = "local0",
        [LOG_FAC(LOG_LOCAL1)] = "local1",
        [LOG_FAC(LOG_LOCAL2)] = "local2",
        [LOG_FAC(LOG_LOCAL3)] = "local3",
        [LOG_FAC(LOG_LOCAL4)] = "local4",
        [LOG_FAC(LOG_LOCAL5)] = "local5",
        [LOG_FAC(LOG_LOCAL6)] = "local6",
        [LOG_FAC(LOG_LOCAL7)] = "local7"
};

DEFINE_STRING_TABLE_LOOKUP_WITH_FALLBACK(log_facility_unshifted, int, LOG_FAC(~0));

static const char *const log_level_table[] = {
        [LOG_EMERG] = "emerg",
        [LOG_ALERT] = "alert",
        [LOG_CRIT] = "crit",
        [LOG_ERR] = "err",
        [LOG_WARNING] = "warning",
        [LOG_NOTICE] = "notice",
        [LOG_INFO] = "info",
        [LOG_DEBUG] = "debug"
};

DEFINE_STRING_TABLE_LOOKUP_WITH_FALLBACK(log_level, int, LOG_DEBUG);

static const char* const sched_policy_table[] = {
        [SCHED_OTHER] = "other",
        [SCHED_BATCH] = "batch",
        [SCHED_IDLE] = "idle",
        [SCHED_FIFO] = "fifo",
        [SCHED_RR] = "rr"
};

DEFINE_STRING_TABLE_LOOKUP_WITH_FALLBACK(sched_policy, int, INT_MAX);

static const char* const rlimit_table[] = {
        [RLIMIT_CPU] = "LimitCPU",
        [RLIMIT_FSIZE] = "LimitFSIZE",
        [RLIMIT_DATA] = "LimitDATA",
        [RLIMIT_STACK] = "LimitSTACK",
        [RLIMIT_CORE] = "LimitCORE",
        [RLIMIT_RSS] = "LimitRSS",
        [RLIMIT_NOFILE] = "LimitNOFILE",
        [RLIMIT_AS] = "LimitAS",
        [RLIMIT_NPROC] = "LimitNPROC",
        [RLIMIT_MEMLOCK] = "LimitMEMLOCK",
        [RLIMIT_LOCKS] = "LimitLOCKS",
        [RLIMIT_SIGPENDING] = "LimitSIGPENDING",
        [RLIMIT_MSGQUEUE] = "LimitMSGQUEUE",
        [RLIMIT_NICE] = "LimitNICE",
        [RLIMIT_RTPRIO] = "LimitRTPRIO",
        [RLIMIT_RTTIME] = "LimitRTTIME"
};

DEFINE_STRING_TABLE_LOOKUP(rlimit, int);

static const char* const ip_tos_table[] = {
        [IPTOS_LOWDELAY] = "low-delay",
        [IPTOS_THROUGHPUT] = "throughput",
        [IPTOS_RELIABILITY] = "reliability",
        [IPTOS_LOWCOST] = "low-cost",
};

DEFINE_STRING_TABLE_LOOKUP_WITH_FALLBACK(ip_tos, int, 0xff);

static const char *const __signal_table[] = {
        [SIGHUP] = "HUP",
        [SIGINT] = "INT",
        [SIGQUIT] = "QUIT",
        [SIGILL] = "ILL",
        [SIGTRAP] = "TRAP",
        [SIGABRT] = "ABRT",
        [SIGBUS] = "BUS",
        [SIGFPE] = "FPE",
        [SIGKILL] = "KILL",
        [SIGUSR1] = "USR1",
        [SIGSEGV] = "SEGV",
        [SIGUSR2] = "USR2",
        [SIGPIPE] = "PIPE",
        [SIGALRM] = "ALRM",
        [SIGTERM] = "TERM",
#ifdef SIGSTKFLT
        [SIGSTKFLT] = "STKFLT",  /* Linux on SPARC doesn't know SIGSTKFLT */
#endif
        [SIGCHLD] = "CHLD",
        [SIGCONT] = "CONT",
        [SIGSTOP] = "STOP",
        [SIGTSTP] = "TSTP",
        [SIGTTIN] = "TTIN",
        [SIGTTOU] = "TTOU",
        [SIGURG] = "URG",
        [SIGXCPU] = "XCPU",
        [SIGXFSZ] = "XFSZ",
        [SIGVTALRM] = "VTALRM",
        [SIGPROF] = "PROF",
        [SIGWINCH] = "WINCH",
        [SIGIO] = "IO",
        [SIGPWR] = "PWR",
        [SIGSYS] = "SYS"
};

DEFINE_PRIVATE_STRING_TABLE_LOOKUP(__signal, int);

const char *signal_to_string(int signo) {
        static thread_local char buf[sizeof("RTMIN+")-1 + DECIMAL_STR_MAX(int) + 1];
        const char *name;

        name = __signal_to_string(signo);
        if (name)
                return name;

        if (signo >= SIGRTMIN && signo <= SIGRTMAX)
                snprintf(buf, sizeof(buf), "RTMIN+%d", signo - SIGRTMIN);
        else
                snprintf(buf, sizeof(buf), "%d", signo);

        return buf;
}

int signal_from_string(const char *s) {
        int signo;
        int offset = 0;
        unsigned u;

        signo = __signal_from_string(s);
        if (signo > 0)
                return signo;

        if (startswith(s, "RTMIN+")) {
                s += 6;
                offset = SIGRTMIN;
        }
        if (safe_atou(s, &u) >= 0) {
                signo = (int) u + offset;
                if (signo > 0 && signo < _NSIG)
                        return signo;
        }
        return -1;
}

bool kexec_loaded(void) {
       bool loaded = false;
       char *s;

       if (read_one_line_file("/sys/kernel/kexec_loaded", &s) >= 0) {
               if (s[0] == '1')
                       loaded = true;
               free(s);
       }
       return loaded;
}

int strdup_or_null(const char *a, char **b) {
        char *c;

        assert(b);

        if (!a) {
                *b = NULL;
                return 0;
        }

        c = strdup(a);
        if (!c)
                return -ENOMEM;

        *b = c;
        return 0;
}

int prot_from_flags(int flags) {

        switch (flags & O_ACCMODE) {

        case O_RDONLY:
                return PROT_READ;

        case O_WRONLY:
                return PROT_WRITE;

        case O_RDWR:
                return PROT_READ|PROT_WRITE;

        default:
                return -EINVAL;
        }
}

char *format_bytes(char *buf, size_t l, off_t t) {
        unsigned i;

        static const struct {
                const char *suffix;
                off_t factor;
        } table[] = {
                { "E", 1024ULL*1024ULL*1024ULL*1024ULL*1024ULL*1024ULL },
                { "P", 1024ULL*1024ULL*1024ULL*1024ULL*1024ULL },
                { "T", 1024ULL*1024ULL*1024ULL*1024ULL },
                { "G", 1024ULL*1024ULL*1024ULL },
                { "M", 1024ULL*1024ULL },
                { "K", 1024ULL },
        };

        for (i = 0; i < ELEMENTSOF(table); i++) {

                if (t >= table[i].factor) {
                        snprintf(buf, l,
                                 "%llu.%llu%s",
                                 (unsigned long long) (t / table[i].factor),
                                 (unsigned long long) (((t*10ULL) / table[i].factor) % 10ULL),
                                 table[i].suffix);

                        goto finish;
                }
        }

        snprintf(buf, l, "%lluB", (unsigned long long) t);

finish:
        buf[l-1] = 0;
        return buf;

}

void* memdup(const void *p, size_t l) {
        void *r;

        assert(p);

        r = malloc(l);
        if (!r)
                return NULL;

        memcpy(r, p, l);
        return r;
}

int fd_inc_sndbuf(int fd, size_t n) {
        int r, value;
        socklen_t l = sizeof(value);

        r = getsockopt(fd, SOL_SOCKET, SO_SNDBUF, &value, &l);
        if (r >= 0 && l == sizeof(value) && (size_t) value >= n*2)
                return 0;

        /* If we have the privileges we will ignore the kernel limit. */

        value = (int) n;
        if (setsockopt(fd, SOL_SOCKET, SO_SNDBUFFORCE, &value, sizeof(value)) < 0)
                if (setsockopt(fd, SOL_SOCKET, SO_SNDBUF, &value, sizeof(value)) < 0)
                        return -errno;

        return 1;
}

int fd_inc_rcvbuf(int fd, size_t n) {
        int r, value;
        socklen_t l = sizeof(value);

        r = getsockopt(fd, SOL_SOCKET, SO_RCVBUF, &value, &l);
        if (r >= 0 && l == sizeof(value) && (size_t) value >= n*2)
                return 0;

        /* If we have the privileges we will ignore the kernel limit. */

        value = (int) n;
        if (setsockopt(fd, SOL_SOCKET, SO_RCVBUFFORCE, &value, sizeof(value)) < 0)
                if (setsockopt(fd, SOL_SOCKET, SO_RCVBUF, &value, sizeof(value)) < 0)
                        return -errno;
        return 1;
}

int fork_agent(pid_t *pid, const int except[], unsigned n_except, const char *path, ...) {
        bool stdout_is_tty, stderr_is_tty;
        pid_t parent_pid, agent_pid;
        sigset_t ss, saved_ss;
        unsigned n, i;
        va_list ap;
        char **l;

        assert(pid);
        assert(path);

        /* Spawns a temporary TTY agent, making sure it goes away when
         * we go away */

        parent_pid = getpid();

        /* First we temporarily block all signals, so that the new
         * child has them blocked initially. This way, we can be sure
         * that SIGTERMs are not lost we might send to the agent. */
        assert_se(sigfillset(&ss) >= 0);
        assert_se(sigprocmask(SIG_SETMASK, &ss, &saved_ss) >= 0);

        agent_pid = fork();
        if (agent_pid < 0) {
                assert_se(sigprocmask(SIG_SETMASK, &saved_ss, NULL) >= 0);
                return -errno;
        }

        if (agent_pid != 0) {
                assert_se(sigprocmask(SIG_SETMASK, &saved_ss, NULL) >= 0);
                *pid = agent_pid;
                return 0;
        }

        /* In the child:
         *
         * Make sure the agent goes away when the parent dies */
        if (prctl(PR_SET_PDEATHSIG, SIGTERM) < 0)
                _exit(EXIT_FAILURE);

        /* Make sure we actually can kill the agent, if we need to, in
         * case somebody invoked us from a shell script that trapped
         * SIGTERM or so... */
        reset_all_signal_handlers();
        reset_signal_mask();

        /* Check whether our parent died before we were able
         * to set the death signal */
        if (getppid() != parent_pid)
                _exit(EXIT_SUCCESS);

        /* Don't leak fds to the agent */
        close_all_fds(except, n_except);

        stdout_is_tty = isatty(STDOUT_FILENO);
        stderr_is_tty = isatty(STDERR_FILENO);

        if (!stdout_is_tty || !stderr_is_tty) {
		int fd;

                /* Detach from stdout/stderr. and reopen
                 * /dev/tty for them. This is important to
                 * ensure that when systemctl is started via
                 * popen() or a similar call that expects to
                 * read EOF we actually do generate EOF and
                 * not delay this indefinitely by because we
                 * keep an unused copy of stdin around. */
                fd = open("/dev/tty", O_WRONLY);
                if (fd < 0) {
                        log_error("Failed to open /dev/tty: %m");
                        _exit(EXIT_FAILURE);
                }

                if (!stdout_is_tty)
                        dup2(fd, STDOUT_FILENO);

                if (!stderr_is_tty)
                        dup2(fd, STDERR_FILENO);

                if (fd > 2)
                        close(fd);
        }

        /* Count arguments */
        va_start(ap, path);
        for (n = 0; va_arg(ap, char*); n++)
                ;
        va_end(ap);

        /* Allocate strv */
        l = alloca(sizeof(char *) * (n + 1));

        /* Fill in arguments */
        va_start(ap, path);
        for (i = 0; i <= n; i++)
                l[i] = va_arg(ap, char*);
        va_end(ap);

        execv(path, l);
        _exit(EXIT_FAILURE);
}

int setrlimit_closest(int resource, const struct rlimit *rlim) {
        struct rlimit highest, fixed;

        assert(rlim);

        if (setrlimit(resource, rlim) >= 0)
                return 0;

        if (errno != EPERM)
                return -errno;

        /* So we failed to set the desired setrlimit, then let's try
         * to get as close as we can */
        assert_se(getrlimit(resource, &highest) == 0);

        fixed.rlim_cur = MIN(rlim->rlim_cur, highest.rlim_max);
        fixed.rlim_max = MIN(rlim->rlim_max, highest.rlim_max);

        if (setrlimit(resource, &fixed) < 0)
                return -errno;

        return 0;
}

int getenv_for_pid(pid_t pid, const char *field, char **_value) {
        _cleanup_fclose_ FILE *f = NULL;
        char *value = NULL;
        int r;
        bool done = false;
        size_t l;
        const char *path;

        assert(pid >= 0);
        assert(field);
        assert(_value);

        path = procfs_file_alloca(pid, "environ");

        f = fopen(path, "re");
        if (!f)
                return -errno;

        l = strlen(field);
        r = 0;

        do {
                char line[LINE_MAX];
                unsigned i;

                for (i = 0; i < sizeof(line)-1; i++) {
                        int c;

                        c = getc(f);
                        if (_unlikely_(c == EOF)) {
                                done = true;
                                break;
                        } else if (c == 0)
                                break;

                        line[i] = c;
                }
                line[i] = 0;

                if (memcmp(line, field, l) == 0 && line[l] == '=') {
                        value = strdup(line + l + 1);
                        if (!value)
                                return -ENOMEM;

                        r = 1;
                        break;
                }

        } while (!done);

        *_value = value;
        return r;
}

bool is_valid_documentation_url(const char *url) {
        assert(url);

        if (startswith(url, "http://") && url[7])
                return true;

        if (startswith(url, "https://") && url[8])
                return true;

        if (startswith(url, "file:") && url[5])
                return true;

        if (startswith(url, "info:") && url[5])
                return true;

        if (startswith(url, "man:") && url[4])
                return true;

        return false;
}

bool in_initrd(void) {
        static int saved = -1;
        struct statfs s;

        if (saved >= 0)
                return saved;

        /* We make two checks here:
         *
         * 1. the flag file /etc/initrd-release must exist
         * 2. the root file system must be a memory file system
         *
         * The second check is extra paranoia, since misdetecting an
         * initrd can have bad bad consequences due the initrd
         * emptying when transititioning to the main systemd.
         */

        saved = access("/etc/initrd-release", F_OK) >= 0 &&
                statfs("/", &s) >= 0 &&
                is_temporary_fs(&s);

        return saved;
}

void warn_melody(void) {
        _cleanup_close_ int fd = -1;

        fd = open("/dev/console", O_WRONLY|O_CLOEXEC|O_NOCTTY);
        if (fd < 0)
                return;

        /* Yeah, this is synchronous. Kinda sucks. But well... */

        ioctl(fd, KIOCSOUND, (int)(1193180/440));
        usleep(125*USEC_PER_MSEC);

        ioctl(fd, KIOCSOUND, (int)(1193180/220));
        usleep(125*USEC_PER_MSEC);

        ioctl(fd, KIOCSOUND, (int)(1193180/220));
        usleep(125*USEC_PER_MSEC);

        ioctl(fd, KIOCSOUND, 0);
}

int make_console_stdio(void) {
        int fd, r;

        /* Make /dev/console the controlling terminal and stdin/stdout/stderr */

        fd = acquire_terminal("/dev/console", false, true, true, (usec_t) -1);
        if (fd < 0) {
                log_error("Failed to acquire terminal: %s", strerror(-fd));
                return fd;
        }

        r = make_stdio(fd);
        if (r < 0) {
                log_error("Failed to duplicate terminal fd: %s", strerror(-r));
                return r;
        }

        return 0;
}

int get_home_dir(char **_h) {
        struct passwd *p;
        const char *e;
        char *h;
        uid_t u;

        assert(_h);

        /* Take the user specified one */
        e = getenv("HOME");
        if (e) {
                h = strdup(e);
                if (!h)
                        return -ENOMEM;

                *_h = h;
                return 0;
        }

        /* Hardcode home directory for root to avoid NSS */
        u = getuid();
        if (u == 0) {
                h = strdup("/root");
                if (!h)
                        return -ENOMEM;

                *_h = h;
                return 0;
        }

        /* Check the database... */
        errno = 0;
        p = getpwuid(u);
        if (!p)
                return errno > 0 ? -errno : -ESRCH;

        if (!path_is_absolute(p->pw_dir))
                return -EINVAL;

        h = strdup(p->pw_dir);
        if (!h)
                return -ENOMEM;

        *_h = h;
        return 0;
}

int get_shell(char **_s) {
        struct passwd *p;
        const char *e;
        char *s;
        uid_t u;

        assert(_s);

        /* Take the user specified one */
        e = getenv("SHELL");
        if (e) {
                s = strdup(e);
                if (!s)
                        return -ENOMEM;

                *_s = s;
                return 0;
        }

        /* Hardcode home directory for root to avoid NSS */
        u = getuid();
        if (u == 0) {
                s = strdup("/bin/sh");
                if (!s)
                        return -ENOMEM;

                *_s = s;
                return 0;
        }

        /* Check the database... */
        errno = 0;
        p = getpwuid(u);
        if (!p)
                return errno > 0 ? -errno : -ESRCH;

        if (!path_is_absolute(p->pw_shell))
                return -EINVAL;

        s = strdup(p->pw_shell);
        if (!s)
                return -ENOMEM;

        *_s = s;
        return 0;
}

bool filename_is_safe(const char *p) {

        if (isempty(p))
                return false;

        if (strchr(p, '/'))
                return false;

        if (streq(p, "."))
                return false;

        if (streq(p, ".."))
                return false;

        if (strlen(p) > FILENAME_MAX)
                return false;

        return true;
}

bool string_is_safe(const char *p) {
        const char *t;

        if (!p)
                return false;

        for (t = p; *t; t++) {
                if (*t > 0 && *t < ' ')
                        return false;

                if (strchr("\\\"\'\0x7f", *t))
                        return false;
        }

        return true;
}

/**
 * Check if a string contains control characters. If 'ok' is non-NULL
 * it may be a string containing additional CCs to be considered OK.
 */
bool string_has_cc(const char *p, const char *ok) {
        const char *t;

        assert(p);

        for (t = p; *t; t++) {
                if (ok && strchr(ok, *t))
                        continue;

                if (*t > 0 && *t < ' ')
                        return true;

                if (*t == 127)
                        return true;
        }

        return false;
}

bool path_is_safe(const char *p) {

        if (isempty(p))
                return false;

        if (streq(p, "..") || startswith(p, "../") || endswith(p, "/..") || strstr(p, "/../"))
                return false;

        if (strlen(p) > PATH_MAX)
                return false;

        /* The following two checks are not really dangerous, but hey, they still are confusing */
        if (streq(p, ".") || startswith(p, "./") || endswith(p, "/.") || strstr(p, "/./"))
                return false;

        if (strstr(p, "//"))
                return false;

        return true;
}

/* hey glibc, APIs with callbacks without a user pointer are so useless */
void *xbsearch_r(const void *key, const void *base, size_t nmemb, size_t size,
                 int (*compar) (const void *, const void *, void *), void *arg) {
        size_t l, u, idx;
        const void *p;
        int comparison;

        l = 0;
        u = nmemb;
        while (l < u) {
                idx = (l + u) / 2;
                p = (void *)(((const char *) base) + (idx * size));
                comparison = compar(key, p, arg);
                if (comparison < 0)
                        u = idx;
                else if (comparison > 0)
                        l = idx + 1;
                else
                        return (void *)p;
        }
        return NULL;
}

bool is_locale_utf8(void) {
        const char *set;
        static int cached_answer = -1;

        if (cached_answer >= 0)
                goto out;

        if (!setlocale(LC_ALL, "")) {
                cached_answer = true;
                goto out;
        }

        set = nl_langinfo(CODESET);
        if (!set) {
                cached_answer = true;
                goto out;
        }

        if (streq(set, "UTF-8")) {
                cached_answer = true;
                goto out;
        }

        /* For LC_CTYPE=="C" return true, because CTYPE is effectly
         * unset and everything can do to UTF-8 nowadays. */
        set = setlocale(LC_CTYPE, NULL);
        if (!set) {
                cached_answer = true;
                goto out;
        }

        /* Check result, but ignore the result if C was set
         * explicitly. */
        cached_answer =
                streq(set, "C") &&
                !getenv("LC_ALL") &&
                !getenv("LC_CTYPE") &&
                !getenv("LANG");

out:
        return (bool) cached_answer;
}

const char *draw_special_char(DrawSpecialChar ch) {
        static const char *draw_table[2][_DRAW_SPECIAL_CHAR_MAX] = {
                /* UTF-8 */ {
                        [DRAW_TREE_VERT]          = "\342\224\202 ",            /* │  */
                        [DRAW_TREE_BRANCH]        = "\342\224\234\342\224\200", /* ├─ */
                        [DRAW_TREE_RIGHT]         = "\342\224\224\342\224\200", /* └─ */
                        [DRAW_TREE_SPACE]         = "  ",                       /*    */
                        [DRAW_TRIANGULAR_BULLET]  = "\342\200\243 ",            /* ‣  */
                        [DRAW_BLACK_CIRCLE]       = "\342\227\217 ",            /* ●  */
                },
                /* ASCII fallback */ {
                        [DRAW_TREE_VERT]          = "| ",
                        [DRAW_TREE_BRANCH]        = "|-",
                        [DRAW_TREE_RIGHT]         = "`-",
                        [DRAW_TREE_SPACE]         = "  ",
                        [DRAW_TRIANGULAR_BULLET]  = "> ",
                        [DRAW_BLACK_CIRCLE]       = "* ",
                }
        };

        return draw_table[!is_locale_utf8()][ch];
}

char *strreplace(const char *text, const char *old_string, const char *new_string) {
        const char *f;
        char *t, *r;
        size_t l, old_len, new_len;

        assert(text);
        assert(old_string);
        assert(new_string);

        old_len = strlen(old_string);
        new_len = strlen(new_string);

        l = strlen(text);
        r = new(char, l+1);
        if (!r)
                return NULL;

        f = text;
        t = r;
        while (*f) {
                char *a;
                size_t d, nl;

                if (!startswith(f, old_string)) {
                        *(t++) = *(f++);
                        continue;
                }

                d = t - r;
                nl = l - old_len + new_len;
                a = realloc(r, nl + 1);
                if (!a)
                        goto oom;

                l = nl;
                r = a;
                t = r + d;

                t = stpcpy(t, new_string);
                f += old_len;
        }

        *t = 0;
        return r;

oom:
        free(r);
        return NULL;
}

char *strip_tab_ansi(char **ibuf, size_t *_isz) {
        const char *i, *begin = NULL;
        enum {
                STATE_OTHER,
                STATE_ESCAPE,
                STATE_BRACKET
        } state = STATE_OTHER;
        char *obuf = NULL;
        size_t osz = 0, isz;
        FILE *f;

        assert(ibuf);
        assert(*ibuf);

        /* Strips ANSI color and replaces TABs by 8 spaces */

        isz = _isz ? *_isz : strlen(*ibuf);

        f = open_memstream(&obuf, &osz);
        if (!f)
                return NULL;

        for (i = *ibuf; i < *ibuf + isz + 1; i++) {

                switch (state) {

                case STATE_OTHER:
                        if (i >= *ibuf + isz) /* EOT */
                                break;
                        else if (*i == '\x1B')
                                state = STATE_ESCAPE;
                        else if (*i == '\t')
                                fputs("        ", f);
                        else
                                fputc(*i, f);
                        break;

                case STATE_ESCAPE:
                        if (i >= *ibuf + isz) { /* EOT */
                                fputc('\x1B', f);
                                break;
                        } else if (*i == '[') {
                                state = STATE_BRACKET;
                                begin = i + 1;
                        } else {
                                fputc('\x1B', f);
                                fputc(*i, f);
                                state = STATE_OTHER;
                        }

                        break;

                case STATE_BRACKET:

                        if (i >= *ibuf + isz || /* EOT */
                            (!(*i >= '0' && *i <= '9') && *i != ';' && *i != 'm')) {
                                fputc('\x1B', f);
                                fputc('[', f);
                                state = STATE_OTHER;
                                i = begin-1;
                        } else if (*i == 'm')
                                state = STATE_OTHER;
                        break;
                }
        }

        if (ferror(f)) {
                fclose(f);
                free(obuf);
                return NULL;
        }

        fclose(f);

        free(*ibuf);
        *ibuf = obuf;

        if (_isz)
                *_isz = osz;

        return obuf;
}

int on_ac_power(void) {
        bool found_offline = false, found_online = false;
        _cleanup_closedir_ DIR *d = NULL;

        d = opendir("/sys/class/power_supply");
        if (!d)
                return -errno;

        for (;;) {
                struct dirent *de;
                _cleanup_close_ int fd = -1, device = -1;
                char contents[6];
                ssize_t n;

                errno = 0;
                de = readdir(d);
                if (!de && errno != 0)
                        return -errno;

                if (!de)
                        break;

                if (ignore_file(de->d_name))
                        continue;

                device = openat(dirfd(d), de->d_name, O_DIRECTORY|O_RDONLY|O_CLOEXEC|O_NOCTTY);
                if (device < 0) {
                        if (errno == ENOENT || errno == ENOTDIR)
                                continue;

                        return -errno;
                }

                fd = openat(device, "type", O_RDONLY|O_CLOEXEC|O_NOCTTY);
                if (fd < 0) {
                        if (errno == ENOENT)
                                continue;

                        return -errno;
                }

                n = read(fd, contents, sizeof(contents));
                if (n < 0)
                        return -errno;

                if (n != 6 || memcmp(contents, "Mains\n", 6))
                        continue;

                close_nointr_nofail(fd);
                fd = openat(device, "online", O_RDONLY|O_CLOEXEC|O_NOCTTY);
                if (fd < 0) {
                        if (errno == ENOENT)
                                continue;

                        return -errno;
                }

                n = read(fd, contents, sizeof(contents));
                if (n < 0)
                        return -errno;

                if (n != 2 || contents[1] != '\n')
                        return -EIO;

                if (contents[0] == '1') {
                        found_online = true;
                        break;
                } else if (contents[0] == '0')
                        found_offline = true;
                else
                        return -EIO;
        }

        return found_online || !found_offline;
}

static int search_and_fopen_internal(const char *path, const char *mode, char **search, FILE **_f) {
        char **i;

        assert(path);
        assert(mode);
        assert(_f);

        if (!path_strv_canonicalize_absolute_uniq(search, NULL))
                return -ENOMEM;

        STRV_FOREACH(i, search) {
                _cleanup_free_ char *p = NULL;
                FILE *f;

                p = strjoin(*i, "/", path, NULL);
                if (!p)
                        return -ENOMEM;

                f = fopen(p, mode);
                if (f) {
                        *_f = f;
                        return 0;
                }

                if (errno != ENOENT)
                        return -errno;
        }

        return -ENOENT;
}

int search_and_fopen(const char *path, const char *mode, const char **search, FILE **_f) {
        _cleanup_strv_free_ char **copy = NULL;

        assert(path);
        assert(mode);
        assert(_f);

        if (path_is_absolute(path)) {
                FILE *f;

                f = fopen(path, mode);
                if (f) {
                        *_f = f;
                        return 0;
                }

                return -errno;
        }

        copy = strv_copy((char**) search);
        if (!copy)
                return -ENOMEM;

        return search_and_fopen_internal(path, mode, copy, _f);
}

int search_and_fopen_nulstr(const char *path, const char *mode, const char *search, FILE **_f) {
        _cleanup_strv_free_ char **s = NULL;

        if (path_is_absolute(path)) {
                FILE *f;

                f = fopen(path, mode);
                if (f) {
                        *_f = f;
                        return 0;
                }

                return -errno;
        }

        s = strv_split_nulstr(search);
        if (!s)
                return -ENOMEM;

        return search_and_fopen_internal(path, mode, s, _f);
}

char *strextend(char **x, ...) {
        va_list ap;
        size_t f, l;
        char *r, *p;

        assert(x);

        l = f = *x ? strlen(*x) : 0;

        va_start(ap, x);
        for (;;) {
                const char *t;
                size_t n;

                t = va_arg(ap, const char *);
                if (!t)
                        break;

                n = strlen(t);
                if (n > ((size_t) -1) - l) {
                        va_end(ap);
                        return NULL;
                }

                l += n;
        }
        va_end(ap);

        r = realloc(*x, l+1);
        if (!r)
                return NULL;

        p = r + f;

        va_start(ap, x);
        for (;;) {
                const char *t;

                t = va_arg(ap, const char *);
                if (!t)
                        break;

                p = stpcpy(p, t);
        }
        va_end(ap);

        *p = 0;
        *x = r;

        return r + l;
}

char *strrep(const char *s, unsigned n) {
        size_t l;
        char *r, *p;
        unsigned i;

        assert(s);

        l = strlen(s);
        p = r = malloc(l * n + 1);
        if (!r)
                return NULL;

        for (i = 0; i < n; i++)
                p = stpcpy(p, s);

        *p = 0;
        return r;
}

void* greedy_realloc(void **p, size_t *allocated, size_t need) {
        size_t a;
        void *q;

        assert(p);
        assert(allocated);

        if (*allocated >= need)
                return *p;

        a = MAX(64u, need * 2);

        /* check for overflows */
        if (a < need)
                return NULL;

        q = realloc(*p, a);
        if (!q)
                return NULL;

        *p = q;
        *allocated = a;
        return q;
}

void* greedy_realloc0(void **p, size_t *allocated, size_t need) {
        size_t prev;
        uint8_t *q;

        assert(p);
        assert(allocated);

        prev = *allocated;

        q = greedy_realloc(p, allocated, need);
        if (!q)
                return NULL;

        if (*allocated > prev)
                memzero(&q[prev], *allocated - prev);

        return q;
}

bool id128_is_valid(const char *s) {
        size_t i, l;

        l = strlen(s);
        if (l == 32) {

                /* Simple formatted 128bit hex string */

                for (i = 0; i < l; i++) {
                        char c = s[i];

                        if (!(c >= '0' && c <= '9') &&
                            !(c >= 'a' && c <= 'z') &&
                            !(c >= 'A' && c <= 'Z'))
                                return false;
                }

        } else if (l == 36) {

                /* Formatted UUID */

                for (i = 0; i < l; i++) {
                        char c = s[i];

                        if ((i == 8 || i == 13 || i == 18 || i == 23)) {
                                if (c != '-')
                                        return false;
                        } else {
                                if (!(c >= '0' && c <= '9') &&
                                    !(c >= 'a' && c <= 'z') &&
                                    !(c >= 'A' && c <= 'Z'))
                                        return false;
                        }
                }

        } else
                return false;

        return true;
}

int split_pair(const char *s, const char *sep, char **l, char **r) {
        char *x, *a, *b;

        assert(s);
        assert(sep);
        assert(l);
        assert(r);

        if (isempty(sep))
                return -EINVAL;

        x = strstr(s, sep);
        if (!x)
                return -EINVAL;

        a = strndup(s, x - s);
        if (!a)
                return -ENOMEM;

        b = strdup(x + strlen(sep));
        if (!b) {
                free(a);
                return -ENOMEM;
        }

        *l = a;
        *r = b;

        return 0;
}

int shall_restore_state(void) {
        _cleanup_free_ char *line;
        char *w, *state;
        size_t l;
        int r;

        r = proc_cmdline(&line);
        if (r < 0)
                return r;
        if (r == 0) /* Container ... */
                return 1;

        FOREACH_WORD_QUOTED(w, l, line, state)
                if (l == 23 && strneq(w, "systemd.restore_state=0", 23))
                        return 0;

        return 1;
}

int proc_cmdline(char **ret) {
        int r;

        if (detect_container(NULL) > 0) {
                char *buf = NULL, *p;
                size_t sz = 0;

                r = read_full_file("/proc/1/cmdline", &buf, &sz);
                if (r < 0)
                        return r;

                for (p = buf; p + 1 < buf + sz; p++)
                        if (*p == 0)
                                *p = ' ';

                *p  = 0;
                *ret = buf;
                return 1;
        }

        r = read_one_line_file("/proc/cmdline", ret);
        if (r < 0)
                return r;

        return 1;
}

int parse_proc_cmdline(int (*parse_word)(const char *word)) {
        _cleanup_free_ char *line = NULL;
        char *w, *state;
        size_t l;
        int r;

        r = proc_cmdline(&line);
        if (r < 0)
                log_warning("Failed to read /proc/cmdline, ignoring: %s", strerror(-r));
        if (r <= 0)
                return 0;

        FOREACH_WORD_QUOTED(w, l, line, state) {
                _cleanup_free_ char *word;

                word = strndup(w, l);
                if (!word)
                        return log_oom();

                r = parse_word(word);
                if (r < 0) {
                        if (r == -115) {
                                log_error("Warning: %s set, redirecting messages to /dev/null.", word);
                        } else {
                                log_error("Failed on cmdline argument %s: %s", word, strerror(-r));
                        }
                        return r;
                }
        }

        return 0;
}

int container_get_leader(const char *machine, pid_t *pid) {
        _cleanup_free_ char *s = NULL, *class = NULL;
        const char *p;
        pid_t leader;
        int r;

        assert(machine);
        assert(pid);

        p = strappenda("/run/systemd/machines/", machine);
        r = parse_env_file(p, NEWLINE, "LEADER", &s, "CLASS", &class, NULL);
        if (r == -ENOENT)
                return -EHOSTDOWN;
        if (r < 0)
                return r;
        if (!s)
                return -EIO;

        if (!streq_ptr(class, "container"))
                return -EIO;

        r = parse_pid(s, &leader);
        if (r < 0)
                return r;
        if (leader <= 1)
                return -EIO;

        *pid = leader;
        return 0;
}

int namespace_open(pid_t pid, int *pidns_fd, int *mntns_fd, int *root_fd) {
        _cleanup_close_ int pidnsfd = -1, mntnsfd = -1;
        const char *pidns, *mntns, *root;
        int rfd;

        assert(pid >= 0);
        assert(pidns_fd);
        assert(mntns_fd);
        assert(root_fd);

        mntns = procfs_file_alloca(pid, "ns/mnt");
        mntnsfd = open(mntns, O_RDONLY|O_NOCTTY|O_CLOEXEC);
        if (mntnsfd < 0)
                return -errno;

        pidns = procfs_file_alloca(pid, "ns/pid");
        pidnsfd = open(pidns, O_RDONLY|O_NOCTTY|O_CLOEXEC);
        if (pidnsfd < 0)
                return -errno;

        root = procfs_file_alloca(pid, "root");
        rfd = open(root, O_RDONLY|O_NOCTTY|O_CLOEXEC|O_DIRECTORY);
        if (rfd < 0)
                return -errno;

        *pidns_fd = pidnsfd;
        *mntns_fd = mntnsfd;
        *root_fd = rfd;
        pidnsfd = -1;
        mntnsfd = -1;

        return 0;
}

int namespace_enter(int pidns_fd, int mntns_fd, int root_fd) {
        assert(pidns_fd >= 0);
        assert(mntns_fd >= 0);
        assert(root_fd >= 0);

        if (setns(pidns_fd, CLONE_NEWPID) < 0)
                return -errno;

        if (setns(mntns_fd, CLONE_NEWNS) < 0)
                return -errno;

        if (fchdir(root_fd) < 0)
                return -errno;

        if (chroot(".") < 0)
                return -errno;

        if (setresgid(0, 0, 0) < 0)
                return -errno;

        if (setresuid(0, 0, 0) < 0)
                return -errno;

        return 0;
}

bool pid_is_unwaited(pid_t pid) {
        /* Checks whether a PID is still valid at all, including a zombie */

        if (pid <= 0)
                return false;

        if (kill(pid, 0) >= 0)
                return true;

        return errno != ESRCH;
}

bool pid_is_alive(pid_t pid) {
        int r;

        /* Checks whether a PID is still valid and not a zombie */

        if (pid <= 0)
                return false;

        r = get_process_state(pid);
        if (r == -ENOENT || r == 'Z')
                return false;

        return true;
}

int getpeercred(int fd, struct ucred *ucred) {
        socklen_t n = sizeof(struct ucred);
        struct ucred u;
        int r;

        assert(fd >= 0);
        assert(ucred);

        r = getsockopt(fd, SOL_SOCKET, SO_PEERCRED, &u, &n);
        if (r < 0)
                return -errno;

        if (n != sizeof(struct ucred))
                return -EIO;

        /* Check if the data is actually useful and not suppressed due
         * to namespacing issues */
        if (u.pid <= 0)
                return -ENODATA;

        *ucred = u;
        return 0;
}

int getpeersec(int fd, char **ret) {
        socklen_t n = 64;
        char *s;
        int r;

        assert(fd >= 0);
        assert(ret);

        s = new0(char, n);
        if (!s)
                return -ENOMEM;

        r = getsockopt(fd, SOL_SOCKET, SO_PEERSEC, s, &n);
        if (r < 0) {
                free(s);

                if (errno != ERANGE)
                        return -errno;

                s = new0(char, n);
                if (!s)
                        return -ENOMEM;

                r = getsockopt(fd, SOL_SOCKET, SO_PEERSEC, s, &n);
                if (r < 0) {
                        free(s);
                        return -errno;
                }
        }

        if (isempty(s)) {
                free(s);
                return -ENOTSUP;
        }

        *ret = s;
        return 0;
}

/* This is much like like mkostemp() but is subject to umask(). */
int mkostemp_safe(char *pattern, int flags) {
        _cleanup_umask_ mode_t u;
        int fd;

        assert(pattern);

        u = umask(077);

        fd = mkostemp(pattern, flags);
        if (fd < 0)
                return -errno;

        return fd;
}

int open_tmpfile(const char *path, int flags) {
        char *p;
        int fd;

        assert(path);

#ifdef O_TMPFILE
        /* Try O_TMPFILE first, if it is supported */
        fd = open(path, flags|O_TMPFILE, S_IRUSR|S_IWUSR);
        if (fd >= 0)
                return fd;
#endif

        /* Fall back to unguessable name + unlinking */
        p = strappenda(path, "/systemd-tmp-XXXXXX");

        fd = mkostemp_safe(p, flags);
        if (fd < 0)
                return fd;

        unlink(p);
        return fd;
}

int fd_warn_permissions(const char *path, int fd) {
        struct stat st;

        if (fstat(fd, &st) < 0)
                return -errno;

        if (st.st_mode & 0111)
                log_warning("Configuration file %s is marked executable. Please remove executable permission bits. Proceeding anyway.", path);

        if (st.st_mode & 0002)
                log_warning("Configuration file %s is marked world-writable. Please remove world writability permission bits. Proceeding anyway.", path);

        if (getpid() == 1 && (st.st_mode & 0044) != 0044)
                log_warning("Configuration file %s is marked world-inaccessible. This has no effect as configuration data is accessible via APIs without restrictions. Proceeding anyway.", path);

        return 0;
}

int sethostname_idempotent(const char *s) {
        int r;
        char buf[HOST_NAME_MAX + 1] = {};

        assert(s);

        r = gethostname(buf, sizeof(buf));
        if (r < 0)
                return -errno;

        if (streq(buf, s))
                return 0;

        r = sethostname(s, strlen(s));
        if (r < 0)
                return -errno;

        return 1;
}

unsigned long personality_from_string(const char *p) {

        /* Parse a personality specifier. We introduce our own
         * identifiers that indicate specific ABIs, rather than just
         * hints regarding the register size, since we want to keep
         * things open for multiple locally supported ABIs for the
         * same register size. We try to reuse the ABI identifiers
         * used by libseccomp. */

#if defined(__x86_64__)

        if (streq(p, "x86"))
                return PER_LINUX32;

        if (streq(p, "x86-64"))
                return PER_LINUX;

#elif defined(__i386__)

        if (streq(p, "x86"))
                return PER_LINUX;
#endif

        /* personality(7) documents that 0xffffffffUL is used for
         * querying the current personality, hence let's use that here
         * as error indicator. */
        return 0xffffffffUL;
}

const char* personality_to_string(unsigned long p) {

#if defined(__x86_64__)

        if (p == PER_LINUX32)
                return "x86";

        if (p == PER_LINUX)
                return "x86-64";

#elif defined(__i386__)

        if (p == PER_LINUX)
                return "x86";
#endif

        return NULL;
}

<<<<<<< HEAD
int chattr_fd(int fd, bool b, int mask) {
        int old_attr, new_attr;

        assert(fd >= 0);

        if (ioctl(fd, FS_IOC_GETFLAGS, &old_attr) < 0)
                return -errno;

        if (b)
                new_attr = old_attr | mask;
        else
                new_attr = old_attr & ~mask;

        if (new_attr == old_attr)
                return 0;

        if (ioctl(fd, FS_IOC_SETFLAGS, &new_attr) < 0)
                return -errno;
=======
int fflush_and_check(FILE *f) {
        assert(f);

        errno = 0;
        fflush(f);

        if (ferror(f))
                return errno ? -errno : -EIO;
>>>>>>> c8728adb

        return 0;
}

<<<<<<< HEAD
int chattr_path(const char *p, bool b, int mask) {
        _cleanup_close_ int fd = -1;

        fd = open(p, O_RDWR|O_CLOEXEC|O_NOCTTY|O_NOFOLLOW);
        if (fd < 0)
                return -errno;

        return chattr_fd(fd, b, mask);
=======
int take_password_lock(const char *root) {

        struct flock flock = {
                .l_type = F_WRLCK,
                .l_whence = SEEK_SET,
                .l_start = 0,
                .l_len = 0,
        };

        const char *path;
        int fd, r;

        /* This is roughly the same as lckpwdf(), but not as awful. We
         * don't want to use alarm() and signals, hence we implement
         * our own trivial version of this.
         *
         * Note that shadow-utils also takes per-database locks in
         * addition to lckpwdf(). However, we don't given that they
         * are redundant as they they invoke lckpwdf() first and keep
         * it during everything they do. The per-database locks are
         * awfully racy, and thus we just won't do them. */

        if (root)
                path = strappenda(root, "/etc/.pwd.lock");
        else
                path = "/etc/.pwd.lock";

        fd = open(path, O_WRONLY|O_CREAT|O_CLOEXEC|O_NOCTTY|O_NOFOLLOW, 0600);
        if (fd < 0)
                return -errno;

        r = fcntl(fd, F_SETLKW, &flock);
        if (r < 0) {
                close_nointr_nofail(fd);
                return -errno;
        }

        return fd;
>>>>>>> c8728adb
}<|MERGE_RESOLUTION|>--- conflicted
+++ resolved
@@ -1641,11 +1641,7 @@
         return 0;
 }
 
-<<<<<<< HEAD
-int ask(char *ret, const char *replies, const char *text, ...) {
-=======
 int ask_char(char *ret, const char *replies, const char *text, ...) {
->>>>>>> c8728adb
         int r;
 
         assert(ret);
@@ -6604,26 +6600,6 @@
         return NULL;
 }
 
-<<<<<<< HEAD
-int chattr_fd(int fd, bool b, int mask) {
-        int old_attr, new_attr;
-
-        assert(fd >= 0);
-
-        if (ioctl(fd, FS_IOC_GETFLAGS, &old_attr) < 0)
-                return -errno;
-
-        if (b)
-                new_attr = old_attr | mask;
-        else
-                new_attr = old_attr & ~mask;
-
-        if (new_attr == old_attr)
-                return 0;
-
-        if (ioctl(fd, FS_IOC_SETFLAGS, &new_attr) < 0)
-                return -errno;
-=======
 int fflush_and_check(FILE *f) {
         assert(f);
 
@@ -6632,21 +6608,10 @@
 
         if (ferror(f))
                 return errno ? -errno : -EIO;
->>>>>>> c8728adb
 
         return 0;
 }
 
-<<<<<<< HEAD
-int chattr_path(const char *p, bool b, int mask) {
-        _cleanup_close_ int fd = -1;
-
-        fd = open(p, O_RDWR|O_CLOEXEC|O_NOCTTY|O_NOFOLLOW);
-        if (fd < 0)
-                return -errno;
-
-        return chattr_fd(fd, b, mask);
-=======
 int take_password_lock(const char *root) {
 
         struct flock flock = {
@@ -6685,5 +6650,36 @@
         }
 
         return fd;
->>>>>>> c8728adb
-}+}
+
+int chattr_fd(int fd, bool b, int mask) {
+        int old_attr, new_attr;
+
+        assert(fd >= 0);
+
+        if (ioctl(fd, FS_IOC_GETFLAGS, &old_attr) < 0)
+                return -errno;
+
+        if (b)
+                new_attr = old_attr | mask;
+        else
+                new_attr = old_attr & ~mask;
+
+        if (new_attr == old_attr)
+                return 0;
+
+        if (ioctl(fd, FS_IOC_SETFLAGS, &new_attr) < 0)
+                return -errno;
+
+        return 0;
+}
+
+int chattr_path(const char *p, bool b, int mask) {
+        _cleanup_close_ int fd = -1;
+
+        fd = open(p, O_RDWR|O_CLOEXEC|O_NOCTTY|O_NOFOLLOW);
+        if (fd < 0)
+                return -errno;
+
+        return chattr_fd(fd, b, mask);
+}
