/* SPDX-License-Identifier: LGPL-2.1-or-later */

#include <linux/netdevice.h>
#include <netinet/ether.h>
#include <unistd.h>

#include "sd-device.h"
#include "sd-netlink.h"

#include "alloc-util.h"
#include "arphrd-util.h"
#include "conf-files.h"
#include "conf-parser.h"
#include "constants.h"
#include "creds-util.h"
#include "device-private.h"
#include "device-util.h"
#include "ethtool-util.h"
#include "fd-util.h"
#include "fileio.h"
#include "link-config.h"
#include "log-link.h"
#include "memory-util.h"
#include "net-condition.h"
#include "netif-sriov.h"
#include "netif-util.h"
#include "netlink-util.h"
#include "parse-util.h"
#include "path-lookup.h"
#include "path-util.h"
#include "proc-cmdline.h"
#include "random-util.h"
#include "stat-util.h"
#include "string-table.h"
#include "string-util.h"
#include "strv.h"
#include "utf8.h"

struct LinkConfigContext {
        LIST_HEAD(LinkConfig, configs);
        int ethtool_fd;
        Hashmap *stats_by_path;
};

static LinkConfig* link_config_free(LinkConfig *config) {
        if (!config)
                return NULL;

        free(config->filename);
        strv_free(config->dropins);

        net_match_clear(&config->match);
        condition_free_list(config->conditions);

        free(config->description);
        free(config->name_policy);
        free(config->name);
        strv_free(config->alternative_names);
        free(config->alternative_names_policy);
        free(config->alias);
        free(config->wol_password_file);
        erase_and_free(config->wol_password);

        ordered_hashmap_free_with_destructor(config->sr_iov_by_section, sr_iov_free);

        return mfree(config);
}

DEFINE_TRIVIAL_CLEANUP_FUNC(LinkConfig*, link_config_free);

static void link_configs_free(LinkConfigContext *ctx) {
        if (!ctx)
                return;

        ctx->stats_by_path = hashmap_free(ctx->stats_by_path);

        LIST_FOREACH(configs, config, ctx->configs)
                link_config_free(config);
}

LinkConfigContext *link_config_ctx_free(LinkConfigContext *ctx) {
        if (!ctx)
                return NULL;

        safe_close(ctx->ethtool_fd);
        link_configs_free(ctx);
        return mfree(ctx);
}

int link_config_ctx_new(LinkConfigContext **ret) {
        _cleanup_(link_config_ctx_freep) LinkConfigContext *ctx = NULL;

        if (!ret)
                return -EINVAL;

        ctx = new(LinkConfigContext, 1);
        if (!ctx)
                return -ENOMEM;

        *ctx = (LinkConfigContext) {
                .ethtool_fd = -EBADF,
        };

        *ret = TAKE_PTR(ctx);

        return 0;
}

static int link_parse_wol_password(LinkConfig *config, const char *str) {
        _cleanup_(erase_and_freep) uint8_t *p = NULL;
        int r;

        assert(config);
        assert(str);

        assert_cc(sizeof(struct ether_addr) == SOPASS_MAX);

        p = new(uint8_t, SOPASS_MAX);
        if (!p)
                return -ENOMEM;

        /* Reuse parse_ether_addr(), as their formats are equivalent. */
        r = parse_ether_addr(str, (struct ether_addr*) p);
        if (r < 0)
                return r;

        erase_and_free(config->wol_password);
        config->wol_password = TAKE_PTR(p);
        return 0;
}

static int link_read_wol_password_from_file(LinkConfig *config) {
        _cleanup_(erase_and_freep) char *password = NULL;
        int r;

        assert(config);

        if (!config->wol_password_file)
                return 0;

        r = read_full_file_full(
                        AT_FDCWD, config->wol_password_file, UINT64_MAX, SIZE_MAX,
                        READ_FULL_FILE_SECURE | READ_FULL_FILE_WARN_WORLD_READABLE | READ_FULL_FILE_CONNECT_SOCKET,
                        NULL, &password, NULL);
        if (r < 0)
                return r;

        return link_parse_wol_password(config, password);
}

static int link_read_wol_password_from_cred(LinkConfig *config) {
        _cleanup_free_ char *base = NULL, *cred_name = NULL;
        _cleanup_(erase_and_freep) char *password = NULL;
        int r;

        assert(config);
        assert(config->filename);

        if (config->wol == UINT32_MAX)
                return 0; /* WakeOnLan= is not specified. */
        if (!FLAGS_SET(config->wol, WAKE_MAGICSECURE))
                return 0; /* secureon is not specified in WakeOnLan=. */
        if (config->wol_password)
                return 0; /* WakeOnLanPassword= is specified. */
        if (config->wol_password_file)
                return 0; /* a file name is specified in WakeOnLanPassword=, but failed to read it. */

        r = path_extract_filename(config->filename, &base);
        if (r < 0)
                return r;

        cred_name = strjoin(base, ".wol.password");
        if (!cred_name)
                return -ENOMEM;

        r = read_credential(cred_name, (void**) &password, NULL);
        if (r == -ENOENT)
                r = read_credential("wol.password", (void**) &password, NULL);
        if (r < 0)
                return r;

        return link_parse_wol_password(config, password);
}

static int link_adjust_wol_options(LinkConfig *config) {
        int r;

        assert(config);

        r = link_read_wol_password_from_file(config);
        if (r == -ENOMEM)
                return log_oom();
        if (r < 0)
                log_warning_errno(r, "Failed to read WakeOnLan password from %s, ignoring: %m", config->wol_password_file);

        r = link_read_wol_password_from_cred(config);
        if (r == -ENOMEM)
                return log_oom();
        if (r < 0)
                log_warning_errno(r, "Failed to read WakeOnLan password from credential, ignoring: %m");

        if (config->wol != UINT32_MAX && config->wol_password)
                /* Enable WAKE_MAGICSECURE flag when WakeOnLanPassword=. Note that when
                 * WakeOnLanPassword= is set without WakeOnLan=, then ethtool_set_wol() enables
                 * WAKE_MAGICSECURE flag and other flags are not changed. */
                config->wol |= WAKE_MAGICSECURE;

        return 0;
}

int link_load_one(LinkConfigContext *ctx, const char *filename) {
        _cleanup_(link_config_freep) LinkConfig *config = NULL;
        _cleanup_hashmap_free_ Hashmap *stats_by_path = NULL;
        _cleanup_free_ char *name = NULL;
        const char *dropin_dirname;
        size_t i;
        int r;

        assert(ctx);
        assert(filename);

        r = null_or_empty_path(filename);
        if (r < 0)
                return log_warning_errno(r, "Failed to check if \"%s\" is empty: %m", filename);
        if (r > 0) {
                log_debug("Skipping empty file: %s", filename);
                return 0;
        }

        name = strdup(filename);
        if (!name)
                return log_oom();

        config = new(LinkConfig, 1);
        if (!config)
                return log_oom();

        *config = (LinkConfig) {
                .filename = TAKE_PTR(name),
                .mac_address_policy = MAC_ADDRESS_POLICY_NONE,
                .wol = UINT32_MAX, /* UINT32_MAX means do not change WOL setting. */
                .duplex = _DUP_INVALID,
                .port = _NET_DEV_PORT_INVALID,
                .autonegotiation = -1,
                .rx_flow_control = -1,
                .tx_flow_control = -1,
                .autoneg_flow_control = -1,
                .txqueuelen = UINT32_MAX,
                .coalesce.use_adaptive_rx_coalesce = -1,
                .coalesce.use_adaptive_tx_coalesce = -1,
                .mdi = ETH_TP_MDI_INVALID,
                .sr_iov_num_vfs = UINT32_MAX,
        };

        for (i = 0; i < ELEMENTSOF(config->features); i++)
                config->features[i] = -1;

        dropin_dirname = strjoina(basename(filename), ".d");
        r = config_parse_many(
                        STRV_MAKE_CONST(filename),
                        NETWORK_DIRS,
                        dropin_dirname,
                        /* root = */ NULL,
                        "Match\0"
                        "Link\0"
                        "SR-IOV\0",
                        config_item_perf_lookup, link_config_gperf_lookup,
                        CONFIG_PARSE_WARN, config, &stats_by_path,
                        &config->dropins);
        if (r < 0)
                return r; /* config_parse_many() logs internally. */

        if (ctx->stats_by_path) {
                r = hashmap_move(ctx->stats_by_path, stats_by_path);
                if (r < 0)
                        log_warning_errno(r, "Failed to save stats of '%s' and its drop-in configs, ignoring: %m", filename);
        } else
                ctx->stats_by_path = TAKE_PTR(stats_by_path);

        if (net_match_is_empty(&config->match) && !config->conditions) {
                log_warning("%s: No valid settings found in the [Match] section, ignoring file. "
                            "To match all interfaces, add OriginalName=* in the [Match] section.",
                            filename);
                return 0;
        }

        if (!condition_test_list(config->conditions, environ, NULL, NULL, NULL)) {
                log_debug("%s: Conditions do not match the system environment, skipping.", filename);
                return 0;
        }

        if (IN_SET(config->mac_address_policy, MAC_ADDRESS_POLICY_PERSISTENT, MAC_ADDRESS_POLICY_RANDOM) &&
            config->hw_addr.length > 0)
                log_warning("%s: MACAddress= in [Link] section will be ignored when MACAddressPolicy= "
                            "is set to \"persistent\" or \"random\".",
                            filename);

        r = link_adjust_wol_options(config);
        if (r < 0)
                return r; /* link_adjust_wol_options() logs internally. */

        r = sr_iov_drop_invalid_sections(config->sr_iov_num_vfs, config->sr_iov_by_section);
        if (r < 0)
                return r; /* sr_iov_drop_invalid_sections() logs internally. */

        log_debug("Parsed configuration file \"%s\"", filename);

        LIST_PREPEND(configs, ctx->configs, TAKE_PTR(config));
        return 0;
}

static int device_unsigned_attribute(sd_device *device, const char *attr, unsigned *type) {
        const char *s;
        int r;

<<<<<<< HEAD
        r = sd_device_get_sysattr_value(device, attr, &s);
        if (r < 0)
                return log_device_debug_errno(device, r, "Failed to query %s: %m", attr);

        r = safe_atou(s, type);
        if (r < 0)
                return log_device_warning_errno(device, r, "Failed to parse %s \"%s\": %m", attr, s);

        log_device_debug(device, "Device has %s=%u", attr, *type);
        return 0;
=======
        r = proc_cmdline(&line);
        if (r < 0) {
                log_warning_errno(r, "Failed to read /proc/cmdline, ignoring: %m");
                return false;
        }

        FOREACH_WORD_QUOTED(word, l, line, state)
                if (strneq(word, "net.ifnames=1", l))
                        return true;

        return false;
>>>>>>> 611376f8
}

int link_config_load(LinkConfigContext *ctx) {
        _cleanup_strv_free_ char **files = NULL;
        int r;

<<<<<<< HEAD
        assert(ctx);
=======
        link_configs_free(ctx);

        if (!enable_name_policy()) {
                ctx->enable_name_policy = false;
                log_info("Network interface NamePolicy= disabled by default.");
        }
>>>>>>> 611376f8

        link_configs_free(ctx);

        r = conf_files_list_strv(&files, ".link", NULL, 0, NETWORK_DIRS);
        if (r < 0)
                return log_error_errno(r, "failed to enumerate link files: %m");

        STRV_FOREACH_BACKWARDS(f, files)
                (void) link_load_one(ctx, *f);

        return 0;
}

bool link_config_should_reload(LinkConfigContext *ctx) {
        _cleanup_hashmap_free_ Hashmap *stats_by_path = NULL;
        int r;

        assert(ctx);

        r = config_get_stats_by_path(".link", NULL, 0, NETWORK_DIRS, /* check_dropins = */ true, &stats_by_path);
        if (r < 0) {
                log_warning_errno(r, "Failed to get stats of .link files, ignoring: %m");
                return true;
        }

        return !stats_by_path_equal(ctx->stats_by_path, stats_by_path);
}

Link *link_free(Link *link) {
        if (!link)
                return NULL;

        sd_device_unref(link->device);
        free(link->kind);
        free(link->driver);
        strv_free(link->altnames);
        return mfree(link);
}

int link_new(LinkConfigContext *ctx, sd_netlink **rtnl, sd_device *device, Link **ret) {
        _cleanup_(link_freep) Link *link = NULL;
        int r;

        assert(ctx);
        assert(rtnl);
        assert(device);
        assert(ret);

        link = new(Link, 1);
        if (!link)
                return -ENOMEM;

        *link = (Link) {
                .device = sd_device_ref(device),
        };

        r = sd_device_get_sysname(device, &link->ifname);
        if (r < 0)
                return r;

        r = sd_device_get_ifindex(device, &link->ifindex);
        if (r < 0)
                return r;

        r = sd_device_get_action(device, &link->action);
        if (r < 0)
                return r;

        r = device_unsigned_attribute(device, "name_assign_type", &link->name_assign_type);
        if (r < 0)
                log_link_debug_errno(link, r, "Failed to get \"name_assign_type\" attribute, ignoring: %m");

        r = device_unsigned_attribute(device, "addr_assign_type", &link->addr_assign_type);
        if (r < 0)
                log_link_debug_errno(link, r, "Failed to get \"addr_assign_type\" attribute, ignoring: %m");

        r = rtnl_get_link_info(rtnl, link->ifindex, &link->iftype, &link->flags,
                               &link->kind, &link->hw_addr, &link->permanent_hw_addr);
        if (r < 0)
                return r;

        if (link->hw_addr.length > 0 && link->permanent_hw_addr.length == 0) {
                r = ethtool_get_permanent_hw_addr(&ctx->ethtool_fd, link->ifname, &link->permanent_hw_addr);
                if (r < 0)
                        log_link_debug_errno(link, r, "Failed to get permanent hardware address, ignoring: %m");
        }

        r = ethtool_get_driver(&ctx->ethtool_fd, link->ifname, &link->driver);
        if (r < 0)
                log_link_debug_errno(link, r, "Failed to get driver, ignoring: %m");

        *ret = TAKE_PTR(link);
        return 0;
}

int link_get_config(LinkConfigContext *ctx, Link *link) {
        int r;

        assert(ctx);
        assert(link);

        /* Do not configure loopback interfaces by .link files. */
        if (link->flags & IFF_LOOPBACK)
                return -ENOENT;

        LIST_FOREACH(configs, config, ctx->configs) {
                r = net_match_config(
                                &config->match,
                                link->device,
                                &link->hw_addr,
                                &link->permanent_hw_addr,
                                link->driver,
                                link->iftype,
                                link->kind,
                                link->ifname,
                                /* alternative_names = */ NULL,
                                /* wlan_iftype = */ 0,
                                /* ssid = */ NULL,
                                /* bssid = */ NULL);
                if (r < 0)
                        return r;
                if (r == 0)
                        continue;

                if (config->match.ifname && !strv_contains(config->match.ifname, "*") && link->name_assign_type == NET_NAME_ENUM)
                        log_link_warning(link, "Config file %s is applied to device based on potentially unpredictable interface name.",
                                         config->filename);
                else
                        log_link_debug(link, "Config file %s is applied", config->filename);

                link->config = config;
                return 0;
        }

        return -ENOENT;
}

static int link_apply_ethtool_settings(Link *link, int *ethtool_fd) {
        LinkConfig *config;
        const char *name;
        int r;

        assert(link);
        assert(link->config);
        assert(ethtool_fd);

        config = link->config;
        name = link->ifname;

        r = ethtool_set_glinksettings(ethtool_fd, name,
                                      config->autonegotiation, config->advertise,
                                      config->speed, config->duplex, config->port, config->mdi);
        if (r < 0) {
                if (config->autonegotiation >= 0)
                        log_link_warning_errno(link, r, "Could not %s auto negotiation, ignoring: %m",
                                               enable_disable(config->autonegotiation));

                if (!eqzero(config->advertise))
                        log_link_warning_errno(link, r, "Could not set advertise mode, ignoring: %m");

                if (config->speed > 0)
                        log_link_warning_errno(link, r, "Could not set speed to %"PRIu64"Mbps, ignoring: %m",
                                               DIV_ROUND_UP(config->speed, 1000000));

                if (config->duplex >= 0)
                        log_link_warning_errno(link, r, "Could not set duplex to %s, ignoring: %m",
                                               duplex_to_string(config->duplex));

                if (config->port >= 0)
                        log_link_warning_errno(link, r, "Could not set port to '%s', ignoring: %m",
                                               port_to_string(config->port));

                if (config->mdi != ETH_TP_MDI_INVALID)
                        log_link_warning_errno(link, r, "Could not set MDI-X to '%s', ignoring: %m",
                                               mdi_to_string(config->mdi));
        }

        r = ethtool_set_wol(ethtool_fd, name, config->wol, config->wol_password);
        if (r < 0) {
                _cleanup_free_ char *str = NULL;

                (void) wol_options_to_string_alloc(config->wol, &str);
                log_link_warning_errno(link, r, "Could not set WakeOnLan%s%s, ignoring: %m",
                                       isempty(str) ? "" : " to ", strempty(str));
        }

        r = ethtool_set_features(ethtool_fd, name, config->features);
        if (r < 0)
                log_link_warning_errno(link, r, "Could not set offload features, ignoring: %m");

        r = ethtool_set_channels(ethtool_fd, name, &config->channels);
        if (r < 0)
                log_link_warning_errno(link, r, "Could not set channels, ignoring: %m");

        r = ethtool_set_nic_buffer_size(ethtool_fd, name, &config->ring);
        if (r < 0)
                log_link_warning_errno(link, r, "Could not set ring buffer, ignoring: %m");

        r = ethtool_set_flow_control(ethtool_fd, name, config->rx_flow_control, config->tx_flow_control, config->autoneg_flow_control);
        if (r < 0)
                log_link_warning_errno(link, r, "Could not set flow control, ignoring: %m");

        r = ethtool_set_nic_coalesce_settings(ethtool_fd, name, &config->coalesce);
        if (r < 0)
                log_link_warning_errno(link, r, "Could not set coalesce settings, ignoring: %m");

        return 0;
}

static bool hw_addr_is_valid(Link *link, const struct hw_addr_data *hw_addr) {
        assert(link);
        assert(hw_addr);

        switch (link->iftype) {
        case ARPHRD_ETHER:
                /* Refuse all zero and all 0xFF. */
                assert(hw_addr->length == ETH_ALEN);
                return !ether_addr_is_null(&hw_addr->ether) && !ether_addr_is_broadcast(&hw_addr->ether);

        case ARPHRD_INFINIBAND:
                /* The last 8 bytes cannot be zero. */
                assert(hw_addr->length == INFINIBAND_ALEN);
                return !memeqzero(hw_addr->bytes + INFINIBAND_ALEN - 8, 8);

        default:
                assert_not_reached();
        }
}

static int link_generate_new_hw_addr(Link *link, struct hw_addr_data *ret) {
        struct hw_addr_data hw_addr = HW_ADDR_NULL;
        bool is_static = false;
        uint8_t *p;
        size_t len;
        int r;

        assert(link);
        assert(link->config);
        assert(link->device);
        assert(ret);

        if (link->hw_addr.length == 0)
                goto finalize;

        if (link->config->mac_address_policy == MAC_ADDRESS_POLICY_NONE) {
                log_link_debug(link, "Using static MAC address.");
                hw_addr = link->config->hw_addr;
                is_static = true;
                goto finalize;
        }

        if (!IN_SET(link->iftype, ARPHRD_ETHER, ARPHRD_INFINIBAND))
                goto finalize;

        switch (link->addr_assign_type) {
        case NET_ADDR_SET:
                log_link_debug(link, "MAC address on the device already set by userspace.");
                goto finalize;
        case NET_ADDR_STOLEN:
                log_link_debug(link, "MAC address on the device already set based on another device.");
                goto finalize;
        case NET_ADDR_RANDOM:
        case NET_ADDR_PERM:
                break;
        default:
                log_link_warning(link, "Unknown addr_assign_type %u, ignoring", link->addr_assign_type);
                goto finalize;
        }

        if ((link->config->mac_address_policy == MAC_ADDRESS_POLICY_RANDOM) == (link->addr_assign_type == NET_ADDR_RANDOM)) {
                log_link_debug(link, "MAC address on the device already matches policy \"%s\".",
                               mac_address_policy_to_string(link->config->mac_address_policy));
                goto finalize;
        }

        hw_addr = (struct hw_addr_data) {
                .length = arphrd_to_hw_addr_len(link->iftype),
        };

        switch (link->iftype) {
        case ARPHRD_ETHER:
                p = hw_addr.bytes;
                len = hw_addr.length;
                break;
        case ARPHRD_INFINIBAND:
                p = hw_addr.bytes + INFINIBAND_ALEN - 8;
                len = 8;
                break;
        default:
                assert_not_reached();
        }

        if (link->config->mac_address_policy == MAC_ADDRESS_POLICY_RANDOM)
                /* We require genuine randomness here, since we want to make sure we won't collide with other
                 * systems booting up at the very same time. */
                for (;;) {
                        random_bytes(p, len);
                        if (hw_addr_is_valid(link, &hw_addr))
                                break;
                }

        else {
                uint64_t result;

                r = net_get_unique_predictable_data(link->device,
                                                    naming_scheme_has(NAMING_STABLE_VIRTUAL_MACS),
                                                    &result);
                if (r < 0)
                        return log_link_warning_errno(link, r, "Could not generate persistent MAC address: %m");

                assert(len <= sizeof(result));
                memcpy(p, &result, len);
                if (!hw_addr_is_valid(link, &hw_addr))
                        return log_link_warning_errno(link, SYNTHETIC_ERRNO(EINVAL),
                                                      "Could not generate valid persistent MAC address: %m");
        }

finalize:

        r = net_verify_hardware_address(link->ifname, is_static, link->iftype, &link->hw_addr, &hw_addr);
        if (r < 0)
                return r;

        if (hw_addr_equal(&link->hw_addr, &hw_addr)) {
                *ret = HW_ADDR_NULL;
                return 0;
        }

        if (hw_addr.length > 0)
                log_link_debug(link, "Applying %s MAC address: %s",
                               link->config->mac_address_policy == MAC_ADDRESS_POLICY_NONE ? "static" :
                               mac_address_policy_to_string(link->config->mac_address_policy),
                               HW_ADDR_TO_STR(&hw_addr));

        *ret = hw_addr;
        return 0;
}

static int link_apply_rtnl_settings(Link *link, sd_netlink **rtnl) {
        struct hw_addr_data hw_addr = {};
        LinkConfig *config;
        int r;

        assert(link);
        assert(link->config);
        assert(rtnl);

        config = link->config;

        (void) link_generate_new_hw_addr(link, &hw_addr);

        r = rtnl_set_link_properties(rtnl, link->ifindex, config->alias, &hw_addr,
                                     config->txqueues, config->rxqueues, config->txqueuelen,
                                     config->mtu, config->gso_max_size, config->gso_max_segments);
        if (r < 0)
                log_link_warning_errno(link, r,
                                       "Could not set Alias=, MACAddress=/MACAddressPolicy=, "
                                       "TransmitQueues=, ReceiveQueues=, TransmitQueueLength=, MTUBytes=, "
                                       "GenericSegmentOffloadMaxBytes= or GenericSegmentOffloadMaxSegments=, "
                                       "ignoring: %m");

        return 0;
}

static bool enable_name_policy(void) {
        static int cached = -1;
        bool b;
        int r;

        if (cached >= 0)
                return cached;

        r = proc_cmdline_get_bool("net.ifnames", &b);
        if (r < 0)
                log_warning_errno(r, "Failed to parse net.ifnames= kernel command line option, ignoring: %m");
        if (r <= 0)
                return (cached = true);

        if (!b)
                log_info("Network interface NamePolicy= disabled on kernel command line.");

        return (cached = b);
}

static int link_generate_new_name(Link *link) {
        LinkConfig *config;
        sd_device *device;

        assert(link);
        assert(link->config);
        assert(link->device);

        config = link->config;
        device = link->device;

        if (link->action != SD_DEVICE_ADD) {
                log_link_debug(link, "Skipping to apply Name= and NamePolicy= on '%s' uevent.",
                               device_action_to_string(link->action));
                goto no_rename;
        }

        if (IN_SET(link->name_assign_type, NET_NAME_USER, NET_NAME_RENAMED) &&
            !naming_scheme_has(NAMING_ALLOW_RERENAMES)) {
                log_link_debug(link, "Device already has a name given by userspace, not renaming.");
                goto no_rename;
        }

        if (enable_name_policy() && config->name_policy)
                for (NamePolicy *policy = config->name_policy; *policy != _NAMEPOLICY_INVALID; policy++) {
                        const char *new_name = NULL;

                        switch (*policy) {
                        case NAMEPOLICY_KERNEL:
                                if (link->name_assign_type != NET_NAME_PREDICTABLE)
                                        continue;

                                /* The kernel claims to have given a predictable name, keep it. */
                                log_link_debug(link, "Policy *%s*: keeping predictable kernel name",
                                               name_policy_to_string(*policy));
                                goto no_rename;
                        case NAMEPOLICY_KEEP:
                                if (!IN_SET(link->name_assign_type, NET_NAME_USER, NET_NAME_RENAMED))
                                        continue;

                                log_link_debug(link, "Policy *%s*: keeping existing userspace name",
                                               name_policy_to_string(*policy));
                                goto no_rename;
                        case NAMEPOLICY_DATABASE:
                                (void) sd_device_get_property_value(device, "ID_NET_NAME_FROM_DATABASE", &new_name);
                                break;
                        case NAMEPOLICY_ONBOARD:
                                (void) sd_device_get_property_value(device, "ID_NET_NAME_ONBOARD", &new_name);
                                break;
                        case NAMEPOLICY_SLOT:
                                (void) sd_device_get_property_value(device, "ID_NET_NAME_SLOT", &new_name);
                                break;
                        case NAMEPOLICY_PATH:
                                (void) sd_device_get_property_value(device, "ID_NET_NAME_PATH", &new_name);
                                break;
                        case NAMEPOLICY_MAC:
                                (void) sd_device_get_property_value(device, "ID_NET_NAME_MAC", &new_name);
                                break;
                        default:
                                assert_not_reached();
                        }
                        if (ifname_valid(new_name)) {
                                log_link_debug(link, "Policy *%s* yields \"%s\".", name_policy_to_string(*policy), new_name);
                                link->new_name = new_name;
                                return 0;
                        }
                }

        if (link->config->name) {
                log_link_debug(link, "Policies didn't yield a name, using specified Name=%s.", link->config->name);
                link->new_name = link->config->name;
                return 0;
        }

        log_link_debug(link, "Policies didn't yield a name and Name= is not given, not renaming.");
no_rename:
        link->new_name = link->ifname;
        return 0;
}

static int link_generate_alternative_names(Link *link) {
        _cleanup_strv_free_ char **altnames = NULL;
        LinkConfig *config;
        sd_device *device;
        int r;

        assert(link);
        config = ASSERT_PTR(link->config);
        device = ASSERT_PTR(link->device);
        assert(!link->altnames);

        if (link->action != SD_DEVICE_ADD) {
                log_link_debug(link, "Skipping to apply AlternativeNames= and AlternativeNamesPolicy= on '%s' uevent.",
                               device_action_to_string(link->action));
                return 0;
        }

        if (config->alternative_names) {
                altnames = strv_copy(config->alternative_names);
                if (!altnames)
                        return log_oom();
        }

        if (config->alternative_names_policy)
                for (NamePolicy *p = config->alternative_names_policy; *p != _NAMEPOLICY_INVALID; p++) {
                        const char *n = NULL;

                        switch (*p) {
                        case NAMEPOLICY_DATABASE:
                                (void) sd_device_get_property_value(device, "ID_NET_NAME_FROM_DATABASE", &n);
                                break;
                        case NAMEPOLICY_ONBOARD:
                                (void) sd_device_get_property_value(device, "ID_NET_NAME_ONBOARD", &n);
                                break;
                        case NAMEPOLICY_SLOT:
                                (void) sd_device_get_property_value(device, "ID_NET_NAME_SLOT", &n);
                                break;
                        case NAMEPOLICY_PATH:
                                (void) sd_device_get_property_value(device, "ID_NET_NAME_PATH", &n);
                                break;
                        case NAMEPOLICY_MAC:
                                (void) sd_device_get_property_value(device, "ID_NET_NAME_MAC", &n);
                                break;
                        default:
                                assert_not_reached();
                        }
                        if (ifname_valid_full(n, IFNAME_VALID_ALTERNATIVE)) {
                                r = strv_extend(&altnames, n);
                                if (r < 0)
                                        return log_oom();
                        }
                }

        link->altnames = TAKE_PTR(altnames);
        return 0;
}

static int sr_iov_configure(Link *link, sd_netlink **rtnl, SRIOV *sr_iov) {
        _cleanup_(sd_netlink_message_unrefp) sd_netlink_message *req = NULL;
        int r;

        assert(link);
        assert(rtnl);
        assert(link->ifindex > 0);

        if (!*rtnl) {
                r = sd_netlink_open(rtnl);
                if (r < 0)
                        return r;
        }

        r = sd_rtnl_message_new_link(*rtnl, &req, RTM_SETLINK, link->ifindex);
        if (r < 0)
                return r;

        r = sr_iov_set_netlink_message(sr_iov, req);
        if (r < 0)
                return r;

        r = sd_netlink_call(*rtnl, req, 0, NULL);
        if (r < 0)
                return r;

        return 0;
}

static int link_apply_sr_iov_config(Link *link, sd_netlink **rtnl) {
        SRIOV *sr_iov;
        uint32_t n;
        int r;

        assert(link);
        assert(link->config);
        assert(link->device);

        r = sr_iov_set_num_vfs(link->device, link->config->sr_iov_num_vfs, link->config->sr_iov_by_section);
        if (r < 0)
                log_link_warning_errno(link, r, "Failed to set the number of SR-IOV virtual functions, ignoring: %m");

        if (ordered_hashmap_isempty(link->config->sr_iov_by_section))
                return 0;

        r = sr_iov_get_num_vfs(link->device, &n);
        if (r < 0) {
                log_link_warning_errno(link, r, "Failed to get the number of SR-IOV virtual functions, ignoring [SR-IOV] sections: %m");
                return 0;
        }
        if (n == 0) {
                log_link_warning(link, "No SR-IOV virtual function exists, ignoring [SR-IOV] sections: %m");
                return 0;
        }

        ORDERED_HASHMAP_FOREACH(sr_iov, link->config->sr_iov_by_section) {
                if (sr_iov->vf >= n) {
                        log_link_warning(link, "SR-IOV virtual function %"PRIu32" does not exist, ignoring.", sr_iov->vf);
                        continue;
                }

                r = sr_iov_configure(link, rtnl, sr_iov);
                if (r < 0)
                        log_link_warning_errno(link, r,
                                               "Failed to configure SR-IOV virtual function %"PRIu32", ignoring: %m",
                                               sr_iov->vf);
        }

        return 0;
}

int link_apply_config(LinkConfigContext *ctx, sd_netlink **rtnl, Link *link) {
        int r;

        assert(ctx);
        assert(rtnl);
        assert(link);

        if (!IN_SET(link->action, SD_DEVICE_ADD, SD_DEVICE_BIND, SD_DEVICE_MOVE)) {
                log_link_debug(link, "Skipping to apply .link settings on '%s' uevent.",
                               device_action_to_string(link->action));

                link->new_name = link->ifname;
                return 0;
        }

        r = link_apply_ethtool_settings(link, &ctx->ethtool_fd);
        if (r < 0)
                return r;

        r = link_apply_rtnl_settings(link, rtnl);
        if (r < 0)
                return r;

        r = link_generate_new_name(link);
        if (r < 0)
                return r;

        r = link_generate_alternative_names(link);
        if (r < 0)
                return r;

        r = link_apply_sr_iov_config(link, rtnl);
        if (r < 0)
                return r;

        return 0;
}

int config_parse_ifalias(
                const char *unit,
                const char *filename,
                unsigned line,
                const char *section,
                unsigned section_line,
                const char *lvalue,
                int ltype,
                const char *rvalue,
                void *data,
                void *userdata) {

        char **s = ASSERT_PTR(data);

        assert(filename);
        assert(lvalue);
        assert(rvalue);

        if (isempty(rvalue)) {
                *s = mfree(*s);
                return 0;
        }

        if (!ascii_is_valid(rvalue)) {
                log_syntax(unit, LOG_WARNING, filename, line, 0,
                           "Interface alias is not ASCII clean, ignoring assignment: %s", rvalue);
                return 0;
        }

        if (strlen(rvalue) >= IFALIASZ) {
                log_syntax(unit, LOG_WARNING, filename, line, 0,
                           "Interface alias is too long, ignoring assignment: %s", rvalue);
                return 0;
        }

        return free_and_strdup_warn(s, rvalue);
}

int config_parse_rx_tx_queues(
                const char *unit,
                const char *filename,
                unsigned line,
                const char *section,
                unsigned section_line,
                const char *lvalue,
                int ltype,
                const char *rvalue,
                void *data,
                void *userdata) {

        uint32_t k, *v = data;
        int r;

        if (isempty(rvalue)) {
                *v = 0;
                return 0;
        }

        r = safe_atou32(rvalue, &k);
        if (r < 0) {
                log_syntax(unit, LOG_WARNING, filename, line, r, "Failed to parse %s=, ignoring assignment: %s.", lvalue, rvalue);
                return 0;
        }
        if (k == 0 || k > 4096) {
                log_syntax(unit, LOG_WARNING, filename, line, 0, "Invalid %s=, ignoring assignment: %s.", lvalue, rvalue);
                return 0;
        }

        *v = k;
        return 0;
}

int config_parse_txqueuelen(
                const char *unit,
                const char *filename,
                unsigned line,
                const char *section,
                unsigned section_line,
                const char *lvalue,
                int ltype,
                const char *rvalue,
                void *data,
                void *userdata) {

        uint32_t k, *v = data;
        int r;

        if (isempty(rvalue)) {
                *v = UINT32_MAX;
                return 0;
        }

        r = safe_atou32(rvalue, &k);
        if (r < 0) {
                log_syntax(unit, LOG_WARNING, filename, line, r, "Failed to parse %s=, ignoring assignment: %s.", lvalue, rvalue);
                return 0;
        }
        if (k == UINT32_MAX) {
                log_syntax(unit, LOG_WARNING, filename, line, 0, "Invalid %s=, ignoring assignment: %s.", lvalue, rvalue);
                return 0;
        }

        *v = k;
        return 0;
}

int config_parse_wol_password(
                const char *unit,
                const char *filename,
                unsigned line,
                const char *section,
                unsigned section_line,
                const char *lvalue,
                int ltype,
                const char *rvalue,
                void *data,
                void *userdata) {

        LinkConfig *config = ASSERT_PTR(userdata);
        int r;

        assert(filename);
        assert(lvalue);
        assert(rvalue);

        if (isempty(rvalue)) {
                config->wol_password = erase_and_free(config->wol_password);
                config->wol_password_file = mfree(config->wol_password_file);
                return 0;
        }

        if (path_is_absolute(rvalue) && path_is_safe(rvalue)) {
                config->wol_password = erase_and_free(config->wol_password);
                return free_and_strdup_warn(&config->wol_password_file, rvalue);
        }

        warn_file_is_world_accessible(filename, NULL, unit, line);

        r = link_parse_wol_password(config, rvalue);
        if (r == -ENOMEM)
                return log_oom();
        if (r < 0) {
                log_syntax(unit, LOG_WARNING, filename, line, r,
                           "Failed to parse %s=, ignoring assignment: %s.", lvalue, rvalue);
                return 0;
        }

        config->wol_password_file = mfree(config->wol_password_file);
        return 0;
}

static const char* const mac_address_policy_table[_MAC_ADDRESS_POLICY_MAX] = {
        [MAC_ADDRESS_POLICY_PERSISTENT] = "persistent",
        [MAC_ADDRESS_POLICY_RANDOM] = "random",
        [MAC_ADDRESS_POLICY_NONE] = "none",
};

DEFINE_STRING_TABLE_LOOKUP(mac_address_policy, MACAddressPolicy);
DEFINE_CONFIG_PARSE_ENUM_WITH_DEFAULT(
        config_parse_mac_address_policy,
        mac_address_policy,
        MACAddressPolicy,
        MAC_ADDRESS_POLICY_NONE,
        "Failed to parse MAC address policy");

DEFINE_CONFIG_PARSE_ENUMV(config_parse_name_policy, name_policy, NamePolicy,
                          _NAMEPOLICY_INVALID,
                          "Failed to parse interface name policy");

DEFINE_CONFIG_PARSE_ENUMV(config_parse_alternative_names_policy, alternative_names_policy, NamePolicy,
                          _NAMEPOLICY_INVALID,
                          "Failed to parse alternative names policy");<|MERGE_RESOLUTION|>--- conflicted
+++ resolved
@@ -313,7 +313,6 @@
         const char *s;
         int r;
 
-<<<<<<< HEAD
         r = sd_device_get_sysattr_value(device, attr, &s);
         if (r < 0)
                 return log_device_debug_errno(device, r, "Failed to query %s: %m", attr);
@@ -324,35 +323,13 @@
 
         log_device_debug(device, "Device has %s=%u", attr, *type);
         return 0;
-=======
-        r = proc_cmdline(&line);
-        if (r < 0) {
-                log_warning_errno(r, "Failed to read /proc/cmdline, ignoring: %m");
-                return false;
-        }
-
-        FOREACH_WORD_QUOTED(word, l, line, state)
-                if (strneq(word, "net.ifnames=1", l))
-                        return true;
-
-        return false;
->>>>>>> 611376f8
 }
 
 int link_config_load(LinkConfigContext *ctx) {
         _cleanup_strv_free_ char **files = NULL;
         int r;
 
-<<<<<<< HEAD
         assert(ctx);
-=======
-        link_configs_free(ctx);
-
-        if (!enable_name_policy()) {
-                ctx->enable_name_policy = false;
-                log_info("Network interface NamePolicy= disabled by default.");
-        }
->>>>>>> 611376f8
 
         link_configs_free(ctx);
 
@@ -729,10 +706,10 @@
         if (r < 0)
                 log_warning_errno(r, "Failed to parse net.ifnames= kernel command line option, ignoring: %m");
         if (r <= 0)
-                return (cached = true);
-
-        if (!b)
-                log_info("Network interface NamePolicy= disabled on kernel command line.");
+                return (cached = false);
+
+        if (b)
+                log_info("Network interface NamePolicy= enabled on kernel command line.");
 
         return (cached = b);
 }
