/* SPDX-License-Identifier: GPL-2.0-or-later */

#include <ctype.h>
#include <errno.h>
#include <fcntl.h>
#include <getopt.h>
#include <stddef.h>
#include <stdio.h>
#include <sys/stat.h>
#include <unistd.h>

#include "sd-device.h"

#include "alloc-util.h"
#include "device-enumerator-private.h"
#include "device-private.h"
#include "device-util.h"
#include "dirent-util.h"
#include "fd-util.h"
#include "sort-util.h"
#include "string-table.h"
#include "string-util.h"
#include "udev-util.h"
#include "udevadm-util.h"
#include "udevadm.h"

typedef enum ActionType {
        ACTION_QUERY,
        ACTION_ATTRIBUTE_WALK,
        ACTION_DEVICE_ID_FILE,
} ActionType;

typedef enum QueryType {
        QUERY_NAME,
        QUERY_PATH,
        QUERY_SYMLINK,
        QUERY_PROPERTY,
        QUERY_ALL,
} QueryType;

static bool arg_root = false;
static bool arg_export = false;
static const char *arg_export_prefix = NULL;
static usec_t arg_wait_for_initialization_timeout = 0;

static bool skip_attribute(const char *name) {
        /* Those are either displayed separately or should not be shown at all. */
        return STR_IN_SET(name,
                          "uevent",
                          "dev",
                          "modalias",
                          "resource",
                          "driver",
                          "subsystem",
                          "module");
}

typedef struct SysAttr {
        const char *name;
        const char *value;
} SysAttr;

static int sysattr_compare(const SysAttr *a, const SysAttr *b) {
        return strcmp(a->name, b->name);
}

static int print_all_attributes(sd_device *device, bool is_parent) {
        _cleanup_free_ SysAttr *sysattrs = NULL;
        const char *name, *value;
        size_t n_items = 0;

        value = NULL;
        (void) sd_device_get_devpath(device, &value);
        printf("  looking at %sdevice '%s':\n", is_parent ? "parent " : "", strempty(value));

        value = NULL;
        (void) sd_device_get_sysname(device, &value);
        printf("    %s==\"%s\"\n", is_parent ? "KERNELS" : "KERNEL", strempty(value));

        value = NULL;
        (void) sd_device_get_subsystem(device, &value);
        printf("    %s==\"%s\"\n", is_parent ? "SUBSYSTEMS" : "SUBSYSTEM", strempty(value));

        value = NULL;
        (void) sd_device_get_driver(device, &value);
        printf("    %s==\"%s\"\n", is_parent ? "DRIVERS" : "DRIVER", strempty(value));

        FOREACH_DEVICE_SYSATTR(device, name) {
                size_t len;

                if (skip_attribute(name))
                        continue;

                if (sd_device_get_sysattr_value(device, name, &value) < 0)
                        continue;

                /* skip any values that look like a path */
                if (value[0] == '/')
                        continue;

                /* skip nonprintable attributes */
                len = strlen(value);
                while (len > 0 && isprint((unsigned char) value[len-1]))
                        len--;
                if (len > 0)
                        continue;

                if (!GREEDY_REALLOC(sysattrs, n_items + 1))
                        return log_oom();

                sysattrs[n_items] = (SysAttr) {
                        .name = name,
                        .value = value,
                };
                n_items++;
        }

        typesafe_qsort(sysattrs, n_items, sysattr_compare);

        for (size_t i = 0; i < n_items; i++)
                printf("    %s{%s}==\"%s\"\n", is_parent ? "ATTRS" : "ATTR", sysattrs[i].name, sysattrs[i].value);

        puts("");

        return 0;
}

static int print_device_chain(sd_device *device) {
        sd_device *child, *parent;
        int r;

        printf("\n"
               "Udevadm info starts with the device specified by the devpath and then\n"
               "walks up the chain of parent devices. It prints for every device\n"
               "found, all possible attributes in the udev rules key format.\n"
               "A rule to match, can be composed by the attributes of the device\n"
               "and the attributes from one single parent device.\n"
               "\n");

        r = print_all_attributes(device, false);
        if (r < 0)
                return r;

        for (child = device; sd_device_get_parent(child, &parent) >= 0; child = parent) {
                r = print_all_attributes(parent, true);
                if (r < 0)
                        return r;
        }

        return 0;
}

static int print_record(sd_device *device) {
        const char *str, *val;
        int i;

        (void) sd_device_get_devpath(device, &str);
        printf("P: %s\n", str);

        if (sd_device_get_devname(device, &str) >= 0) {
                assert_se(val = path_startswith(str, "/dev/"));
                printf("N: %s\n", val);
        }

        if (device_get_devlink_priority(device, &i) >= 0)
                printf("L: %i\n", i);

        FOREACH_DEVICE_DEVLINK(device, str) {
                assert_se(val = path_startswith(str, "/dev/"));
                printf("S: %s\n", val);
        }

        FOREACH_DEVICE_PROPERTY(device, str, val)
                printf("E: %s=%s\n", str, val);

        puts("");
        return 0;
}

static int stat_device(const char *name, bool export, const char *prefix) {
        struct stat statbuf;

        if (stat(name, &statbuf) != 0)
                return -errno;

        if (export) {
                if (!prefix)
                        prefix = "INFO_";
                printf("%sMAJOR=%u\n"
                       "%sMINOR=%u\n",
                       prefix, major(statbuf.st_dev),
                       prefix, minor(statbuf.st_dev));
        } else
                printf("%u:%u\n", major(statbuf.st_dev), minor(statbuf.st_dev));
        return 0;
}

static int export_devices(void) {
        _cleanup_(sd_device_enumerator_unrefp) sd_device_enumerator *e = NULL;
        sd_device *d;
        int r;

        r = sd_device_enumerator_new(&e);
        if (r < 0)
                return log_oom();

        r = sd_device_enumerator_allow_uninitialized(e);
        if (r < 0)
                return log_error_errno(r, "Failed to set allowing uninitialized flag: %m");

        r = device_enumerator_scan_devices(e);
        if (r < 0)
                return log_error_errno(r, "Failed to scan devices: %m");

        FOREACH_DEVICE_AND_SUBSYSTEM(e, d)
                (void) print_record(d);

        return 0;
}

static void cleanup_dir(DIR *dir, mode_t mask, int depth) {
        struct dirent *dent;

        if (depth <= 0)
                return;

        assert(dir);

        FOREACH_DIRENT_ALL(dent, dir, break) {
                struct stat stats;

                if (dot_or_dot_dot(dent->d_name))
                        continue;
                if (fstatat(dirfd(dir), dent->d_name, &stats, AT_SYMLINK_NOFOLLOW) < 0)
                        continue;
                if ((stats.st_mode & mask) != 0)
                        continue;
                if (S_ISDIR(stats.st_mode)) {
                        _cleanup_closedir_ DIR *dir2 = NULL;

                        dir2 = fdopendir(openat(dirfd(dir), dent->d_name, O_RDONLY|O_NONBLOCK|O_DIRECTORY|O_CLOEXEC));
                        if (dir2)
                                cleanup_dir(dir2, mask, depth-1);

                        (void) unlinkat(dirfd(dir), dent->d_name, AT_REMOVEDIR);
                } else
                        (void) unlinkat(dirfd(dir), dent->d_name, 0);
        }
}

/*
 * Assume that dir is a directory with file names matching udev data base
 * entries for devices in /run/udev/data (such as "b8:16"), and removes
 * all files except those that haven't been deleted in /run/udev/data
 * (i.e. they were skipped during db cleanup because of the db_persist flag).
 * Returns true if the directory is empty after cleanup.
 */
static bool cleanup_dir_after_db_cleanup(DIR *dir, DIR *datadir) {
<<<<<<< HEAD
        struct dirent *dent;
        unsigned int kept = 0;
=======
        unsigned int kept = 0;
        struct dirent *dent;
>>>>>>> 4d2e3934

        assert(dir && datadir);

        FOREACH_DIRENT_ALL(dent, dir, break) {
                struct stat data_stats, link_stats;

                if (dot_or_dot_dot(dent->d_name))
                        continue;
                if (fstatat(dirfd(dir), dent->d_name, &link_stats, AT_SYMLINK_NOFOLLOW) < 0) {
                        if (errno != ENOENT)
                                kept++;
                        continue;
                }

                if (fstatat(dirfd(datadir), dent->d_name, &data_stats, 0) < 0)
                        (void) unlinkat(dirfd(dir), dent->d_name,
                                        S_ISDIR(link_stats.st_mode) ? AT_REMOVEDIR : 0);
                else
                        /* The entry still exists under /run/udev/data */
                        kept++;
        }

        return kept == 0;
}

static void cleanup_dirs_after_db_cleanup(DIR *dir, DIR *datadir) {
        struct dirent *dent;

        assert(dir && datadir);

        FOREACH_DIRENT_ALL(dent, dir, break) {
                struct stat stats;

                if (dot_or_dot_dot(dent->d_name))
                        continue;
                if (fstatat(dirfd(dir), dent->d_name, &stats, AT_SYMLINK_NOFOLLOW) < 0)
                        continue;
                if (S_ISDIR(stats.st_mode)) {
                        _cleanup_closedir_ DIR *dir2 = NULL;

                        dir2 = fdopendir(openat(dirfd(dir), dent->d_name, O_RDONLY|O_NONBLOCK|O_DIRECTORY|O_CLOEXEC));
                        if (dir2 && cleanup_dir_after_db_cleanup(dir2, datadir))
                                (void) unlinkat(dirfd(dir), dent->d_name, AT_REMOVEDIR);
                } else
                        (void) unlinkat(dirfd(dir), dent->d_name, 0);
        }
}

static void cleanup_db(void) {
        _cleanup_closedir_ DIR *dir1 = NULL, *dir2 = NULL, *dir3 = NULL, *dir4 = NULL, *dir5 = NULL;

        dir1 = opendir("/run/udev/data");
        if (dir1)
                cleanup_dir(dir1, S_ISVTX, 1);

        dir2 = opendir("/run/udev/links");
        if (dir2)
                cleanup_dirs_after_db_cleanup(dir2, dir1);

        dir3 = opendir("/run/udev/tags");
        if (dir3)
                cleanup_dirs_after_db_cleanup(dir3, dir1);

        dir4 = opendir("/run/udev/static_node-tags");
        if (dir4)
                cleanup_dir(dir4, 0, 2);

        dir5 = opendir("/run/udev/watch");
        if (dir5)
                cleanup_dir_after_db_cleanup(dir5, dir1);
}

static int query_device(QueryType query, sd_device* device) {
        int r;

        assert(device);

        switch(query) {
        case QUERY_NAME: {
                const char *node;

                r = sd_device_get_devname(device, &node);
                if (r < 0)
                        return log_error_errno(r, "No device node found: %m");

                if (!arg_root)
                        assert_se(node = path_startswith(node, "/dev/"));
                printf("%s\n", node);
                return 0;
        }

        case QUERY_SYMLINK: {
                const char *devlink, *prefix = "";

                FOREACH_DEVICE_DEVLINK(device, devlink) {
                        if (!arg_root)
                                assert_se(devlink = path_startswith(devlink, "/dev/"));
                        printf("%s%s", prefix, devlink);
                        prefix = " ";
                }
                puts("");
                return 0;
        }

        case QUERY_PATH: {
                const char *devpath;

                r = sd_device_get_devpath(device, &devpath);
                if (r < 0)
                        return log_error_errno(r, "Failed to get device path: %m");

                printf("%s\n", devpath);
                return 0;
        }

        case QUERY_PROPERTY: {
                const char *key, *value;

                FOREACH_DEVICE_PROPERTY(device, key, value)
                        if (arg_export)
                                printf("%s%s='%s'\n", strempty(arg_export_prefix), key, value);
                        else
                                printf("%s=%s\n", key, value);
                return 0;
        }

        case QUERY_ALL:
                return print_record(device);
        }

        assert_not_reached("unknown query type");
        return 0;
}

static int help(void) {
        printf("%s info [OPTIONS] [DEVPATH|FILE]\n\n"
               "Query sysfs or the udev database.\n\n"
               "  -h --help                   Print this message\n"
               "  -V --version                Print version of the program\n"
               "  -q --query=TYPE             Query device information:\n"
               "       name                     Name of device node\n"
               "       symlink                  Pointing to node\n"
               "       path                     sysfs device path\n"
               "       property                 The device properties\n"
               "       all                      All values\n"
               "  -p --path=SYSPATH           sysfs device path used for query or attribute walk\n"
               "  -n --name=NAME              Node or symlink name used for query or attribute walk\n"
               "  -r --root                   Prepend dev directory to path names\n"
               "  -a --attribute-walk         Print all key matches walking along the chain\n"
               "                              of parent devices\n"
               "  -d --device-id-of-file=FILE Print major:minor of device containing this file\n"
               "  -x --export                 Export key/value pairs\n"
               "  -P --export-prefix          Export the key name with a prefix\n"
               "  -e --export-db              Export the content of the udev database\n"
               "  -c --cleanup-db             Clean up the udev database\n"
               "  -w --wait-for-initialization[=SECONDS]\n"
               "                              Wait for device to be initialized\n",
               program_invocation_short_name);

        return 0;
}

int info_main(int argc, char *argv[], void *userdata) {
        _cleanup_strv_free_ char **devices = NULL;
        _cleanup_free_ char *name = NULL;
        int c, r;

        static const struct option options[] = {
                { "name",                    required_argument, NULL, 'n' },
                { "path",                    required_argument, NULL, 'p' },
                { "query",                   required_argument, NULL, 'q' },
                { "attribute-walk",          no_argument,       NULL, 'a' },
                { "cleanup-db",              no_argument,       NULL, 'c' },
                { "export-db",               no_argument,       NULL, 'e' },
                { "root",                    no_argument,       NULL, 'r' },
                { "device-id-of-file",       required_argument, NULL, 'd' },
                { "export",                  no_argument,       NULL, 'x' },
                { "export-prefix",           required_argument, NULL, 'P' },
                { "wait-for-initialization", optional_argument, NULL, 'w' },
                { "version",                 no_argument,       NULL, 'V' },
                { "help",                    no_argument,       NULL, 'h' },
                {}
        };

        ActionType action = ACTION_QUERY;
        QueryType query = QUERY_ALL;

        while ((c = getopt_long(argc, argv, "aced:n:p:q:rxP:w::Vh", options, NULL)) >= 0)
                switch (c) {
                case 'n':
                case 'p': {
                        const char *prefix = c == 'n' ? "/dev/" : "/sys/";
                        char *path;

                        path = path_join(path_startswith(optarg, prefix) ? NULL : prefix, optarg);
                        if (!path)
                                return log_oom();

                        r = strv_consume(&devices, path);
                        if (r < 0)
                                return log_oom();
                        break;
                }

                case 'q':
                        action = ACTION_QUERY;
                        if (streq(optarg, "property") || streq(optarg, "env"))
                                query = QUERY_PROPERTY;
                        else if (streq(optarg, "name"))
                                query = QUERY_NAME;
                        else if (streq(optarg, "symlink"))
                                query = QUERY_SYMLINK;
                        else if (streq(optarg, "path"))
                                query = QUERY_PATH;
                        else if (streq(optarg, "all"))
                                query = QUERY_ALL;
                        else
                                return log_error_errno(SYNTHETIC_ERRNO(EINVAL), "unknown query type");
                        break;
                case 'r':
                        arg_root = true;
                        break;
                case 'd':
                        action = ACTION_DEVICE_ID_FILE;
                        r = free_and_strdup(&name, optarg);
                        if (r < 0)
                                return log_oom();
                        break;
                case 'a':
                        action = ACTION_ATTRIBUTE_WALK;
                        break;
                case 'e':
                        return export_devices();
                case 'c':
                        cleanup_db();
                        return 0;
                case 'x':
                        arg_export = true;
                        break;
                case 'P':
                        arg_export = true;
                        arg_export_prefix = optarg;
                        break;
                case 'w':
                        if (optarg) {
                                r = parse_sec(optarg, &arg_wait_for_initialization_timeout);
                                if (r < 0)
                                        return log_error_errno(r, "Failed to parse timeout value: %m");
                        } else
                                arg_wait_for_initialization_timeout = USEC_INFINITY;
                        break;
                case 'V':
                        return print_version();
                case 'h':
                        return help();
                case '?':
                        return -EINVAL;
                default:
                        assert_not_reached("Unknown option");
                }

        if (action == ACTION_DEVICE_ID_FILE) {
                if (argv[optind])
                        return log_error_errno(SYNTHETIC_ERRNO(EINVAL),
                                               "Positional arguments are not allowed with -d/--device-id-of-file.");
                assert(name);
                return stat_device(name, arg_export, arg_export_prefix);
        }

        r = strv_extend_strv(&devices, argv + optind, false);
        if (r < 0)
                return log_error_errno(r, "Failed to build argument list: %m");

        if (strv_isempty(devices))
                return log_error_errno(SYNTHETIC_ERRNO(EINVAL),
                                       "A device name or path is required");
        if (action == ACTION_ATTRIBUTE_WALK && strv_length(devices) > 1)
                return log_error_errno(SYNTHETIC_ERRNO(EINVAL),
                                       "Only one device may be specified with -a/--attribute-walk");

        char **p;
        STRV_FOREACH(p, devices) {
                _cleanup_(sd_device_unrefp) sd_device *device = NULL;

                r = find_device(*p, NULL, &device);
                if (r == -EINVAL)
                        return log_error_errno(r, "Bad argument \"%s\", expected an absolute path in /dev/ or /sys or a unit name: %m", *p);
                if (r < 0)
                        return log_error_errno(r, "Unknown device \"%s\": %m",  *p);

                if (arg_wait_for_initialization_timeout > 0) {
                        sd_device *d;

                        r = device_wait_for_initialization(
                                        device,
                                        NULL,
                                        usec_add(now(CLOCK_MONOTONIC), arg_wait_for_initialization_timeout),
                                        &d);
                        if (r < 0)
                                return r;

                        sd_device_unref(device);
                        device = d;
                }

                if (action == ACTION_QUERY)
                        r = query_device(query, device);
                else if (action == ACTION_ATTRIBUTE_WALK)
                        r = print_device_chain(device);
                else
                        assert_not_reached("Unknown action");
                if (r < 0)
                        return r;
        }

        return 0;
}<|MERGE_RESOLUTION|>--- conflicted
+++ resolved
@@ -256,13 +256,8 @@
  * Returns true if the directory is empty after cleanup.
  */
 static bool cleanup_dir_after_db_cleanup(DIR *dir, DIR *datadir) {
-<<<<<<< HEAD
-        struct dirent *dent;
-        unsigned int kept = 0;
-=======
         unsigned int kept = 0;
         struct dirent *dent;
->>>>>>> 4d2e3934
 
         assert(dir && datadir);
 
