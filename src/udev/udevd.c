/*
 * Copyright (C) 2004-2012 Kay Sievers <kay@vrfy.org>
 * Copyright (C) 2004 Chris Friesen <chris_friesen@sympatico.ca>
 * Copyright (C) 2009 Canonical Ltd.
 * Copyright (C) 2009 Scott James Remnant <scott@netsplit.com>
 *
 * This program is free software: you can redistribute it and/or modify
 * it under the terms of the GNU General Public License as published by
 * the Free Software Foundation, either version 2 of the License, or
 * (at your option) any later version.
 *
 * This program is distributed in the hope that it will be useful,
 * but WITHOUT ANY WARRANTY; without even the implied warranty of
 * MERCHANTABILITY or FITNESS FOR A PARTICULAR PURPOSE.  See the
 * GNU General Public License for more details.
 *
 * You should have received a copy of the GNU General Public License
 * along with this program.  If not, see <http://www.gnu.org/licenses/>.
 */

#include <stddef.h>
#include <signal.h>
#include <unistd.h>
#include <errno.h>
#include <stdio.h>
#include <stdlib.h>
#include <stdbool.h>
#include <string.h>
#include <ctype.h>
#include <fcntl.h>
#include <time.h>
#include <getopt.h>
#include <dirent.h>
#include <sys/file.h>
#include <sys/time.h>
#include <sys/prctl.h>
#include <sys/socket.h>
#include <sys/un.h>
#include <sys/signalfd.h>
#include <sys/epoll.h>
#include <sys/mount.h>
#include <sys/poll.h>
#include <sys/wait.h>
#include <sys/stat.h>
#include <sys/ioctl.h>
#include <sys/inotify.h>
#include <sys/utsname.h>

#include "udev.h"
#include "udev-util.h"
#include "sd-daemon.h"
#include "cgroup-util.h"
#include "dev-setup.h"
#include "fileio.h"

static bool debug;

void udev_main_log(struct udev *udev, int priority,
                   const char *file, int line, const char *fn,
                   const char *format, va_list args)
{
        log_metav(priority, file, line, fn, format, args);
}

static struct udev_rules *rules;
static struct udev_queue_export *udev_queue_export;
static struct udev_ctrl *udev_ctrl;
static struct udev_monitor *monitor;
static int worker_watch[2] = { -1, -1 };
static int fd_signal = -1;
static int fd_ep = -1;
static int fd_inotify = -1;
static bool stop_exec_queue;
static bool reload;
static int children;
static int children_max;
static int exec_delay;
static sigset_t sigmask_orig;
static UDEV_LIST(event_list);
static UDEV_LIST(worker_list);
static char *udev_cgroup;
static bool udev_exit;

enum event_state {
        EVENT_UNDEF,
        EVENT_QUEUED,
        EVENT_RUNNING,
};

struct event {
        struct udev_list_node node;
        struct udev *udev;
        struct udev_device *dev;
        enum event_state state;
        int exitcode;
        unsigned long long int delaying_seqnum;
        unsigned long long int seqnum;
        const char *devpath;
        size_t devpath_len;
        const char *devpath_old;
        dev_t devnum;
        int ifindex;
        bool is_block;
};

static inline struct event *node_to_event(struct udev_list_node *node)
{
        return container_of(node, struct event, node);
}

static void event_queue_cleanup(struct udev *udev, enum event_state type);

enum worker_state {
        WORKER_UNDEF,
        WORKER_RUNNING,
        WORKER_IDLE,
        WORKER_KILLED,
};

struct worker {
        struct udev_list_node node;
        struct udev *udev;
        int refcount;
        pid_t pid;
        struct udev_monitor *monitor;
        enum worker_state state;
        struct event *event;
        usec_t event_start_usec;
};

/* passed from worker to main process */
struct worker_message {
        pid_t pid;
        int exitcode;
};

static inline struct worker *node_to_worker(struct udev_list_node *node)
{
        return container_of(node, struct worker, node);
}

static void event_queue_delete(struct event *event, bool export)
{
        udev_list_node_remove(&event->node);

        if (export) {
                udev_queue_export_device_finished(udev_queue_export, event->dev);
                log_debug("seq %llu done with %i", udev_device_get_seqnum(event->dev), event->exitcode);
        }
        udev_device_unref(event->dev);
        free(event);
}

static struct worker *worker_ref(struct worker *worker)
{
        worker->refcount++;
        return worker;
}

static void worker_cleanup(struct worker *worker)
{
        udev_list_node_remove(&worker->node);
        udev_monitor_unref(worker->monitor);
        children--;
        free(worker);
}

static void worker_unref(struct worker *worker)
{
        worker->refcount--;
        if (worker->refcount > 0)
                return;
        log_debug("worker [%u] cleaned up", worker->pid);
        worker_cleanup(worker);
}

static void worker_list_cleanup(struct udev *udev)
{
        struct udev_list_node *loop, *tmp;

        udev_list_node_foreach_safe(loop, tmp, &worker_list) {
                struct worker *worker = node_to_worker(loop);

                worker_cleanup(worker);
        }
}

static void worker_new(struct event *event)
{
        struct udev *udev = event->udev;
        struct worker *worker;
        struct udev_monitor *worker_monitor;
        pid_t pid;

        /* listen for new events */
        worker_monitor = udev_monitor_new_from_netlink(udev, NULL);
        if (worker_monitor == NULL)
                return;
        /* allow the main daemon netlink address to send devices to the worker */
        udev_monitor_allow_unicast_sender(worker_monitor, monitor);
        udev_monitor_enable_receiving(worker_monitor);

        worker = new0(struct worker, 1);
        if (worker == NULL) {
                udev_monitor_unref(worker_monitor);
                return;
        }
        /* worker + event reference */
        worker->refcount = 2;
        worker->udev = udev;

        pid = fork();
        switch (pid) {
        case 0: {
                struct udev_device *dev = NULL;
                int fd_monitor;
                struct epoll_event ep_signal, ep_monitor;
                sigset_t mask;
                int rc = EXIT_SUCCESS;

                /* take initial device from queue */
                dev = event->dev;
                event->dev = NULL;

                free(worker);
                worker_list_cleanup(udev);
                event_queue_cleanup(udev, EVENT_UNDEF);
                udev_queue_export_unref(udev_queue_export);
                udev_monitor_unref(monitor);
                udev_ctrl_unref(udev_ctrl);
                close(fd_signal);
                close(fd_ep);
                close(worker_watch[READ_END]);

                sigfillset(&mask);
                fd_signal = signalfd(-1, &mask, SFD_NONBLOCK|SFD_CLOEXEC);
                if (fd_signal < 0) {
                        log_error("error creating signalfd %m");
                        rc = 2;
                        goto out;
                }

                fd_ep = epoll_create1(EPOLL_CLOEXEC);
                if (fd_ep < 0) {
                        log_error("error creating epoll fd: %m");
                        rc = 3;
                        goto out;
                }

                memzero(&ep_signal, sizeof(struct epoll_event));
                ep_signal.events = EPOLLIN;
                ep_signal.data.fd = fd_signal;

                fd_monitor = udev_monitor_get_fd(worker_monitor);
                memzero(&ep_monitor, sizeof(struct epoll_event));
                ep_monitor.events = EPOLLIN;
                ep_monitor.data.fd = fd_monitor;

                if (epoll_ctl(fd_ep, EPOLL_CTL_ADD, fd_signal, &ep_signal) < 0 ||
                    epoll_ctl(fd_ep, EPOLL_CTL_ADD, fd_monitor, &ep_monitor) < 0) {
                        log_error("fail to add fds to epoll: %m");
                        rc = 4;
                        goto out;
                }

                /* request TERM signal if parent exits */
                prctl(PR_SET_PDEATHSIG, SIGTERM);

                /* reset OOM score, we only protect the main daemon */
                write_string_file("/proc/self/oom_score_adj", "0");

                for (;;) {
                        struct udev_event *udev_event;
                        struct worker_message msg;
                        int fd_lock = -1;
                        int err;

                        log_debug("seq %llu running", udev_device_get_seqnum(dev));
                        udev_event = udev_event_new(dev);
                        if (udev_event == NULL) {
                                rc = 5;
                                goto out;
                        }

                        /* needed for SIGCHLD/SIGTERM in spawn() */
                        udev_event->fd_signal = fd_signal;

                        if (exec_delay > 0)
                                udev_event->exec_delay = exec_delay;

                        /*
<<<<<<< HEAD
                         * Take a "read lock" on the device node; this establishes
                         * a concept of device "ownership" to serialize device
                         * access. External processes holding a "write lock" will
                         * cause udev to skip the event handling; in the case udev
                         * acquired the lock, the external process will block until
                         * udev has finished its event handling.
                         */
                        if (streq_ptr("block", udev_device_get_subsystem(dev))) {
=======
                         * Take a shared lock on the device node; this establishes
                         * a concept of device "ownership" to serialize device
                         * access. External processes holding an exclusive lock will
                         * cause udev to skip the event handling; in the case udev
                         * acquired the lock, the external process can block until
                         * udev has finished its event handling.
                         */
                        if (!streq_ptr(udev_device_get_action(dev), "remove") &&
                            streq_ptr("block", udev_device_get_subsystem(dev)) &&
                            !startswith(udev_device_get_sysname(dev), "dm-") &&
                            !startswith(udev_device_get_sysname(dev), "md")) {
>>>>>>> 55d83ba0
                                struct udev_device *d = dev;

                                if (streq_ptr("partition", udev_device_get_devtype(d)))
                                        d = udev_device_get_parent(d);

                                if (d) {
                                        fd_lock = open(udev_device_get_devnode(d), O_RDONLY|O_CLOEXEC|O_NOFOLLOW|O_NONBLOCK);
                                        if (fd_lock >= 0 && flock(fd_lock, LOCK_SH|LOCK_NB) < 0) {
                                                log_debug("Unable to flock(%s), skipping event handling: %m", udev_device_get_devnode(d));
                                                err = -EWOULDBLOCK;
                                                goto skip;
                                        }
                                }
                        }

                        /* apply rules, create node, symlinks */
                        udev_event_execute_rules(udev_event, rules, &sigmask_orig);

                        udev_event_execute_run(udev_event, &sigmask_orig);

                        /* apply/restore inotify watch */
                        if (err == 0 && udev_event->inotify_watch) {
                                udev_watch_begin(udev, dev);
                                udev_device_update_db(dev);
                        }

                        if (fd_lock >= 0)
                                close(fd_lock);

                        /* send processed event back to libudev listeners */
                        udev_monitor_send_device(worker_monitor, NULL, dev);

skip:
                        /* send udevd the result of the event execution */
                        memzero(&msg, sizeof(struct worker_message));
                        msg.exitcode = err;
                        msg.pid = getpid();
                        send(worker_watch[WRITE_END], &msg, sizeof(struct worker_message), 0);

                        log_debug("seq %llu processed with %i", udev_device_get_seqnum(dev), err);

                        udev_device_unref(dev);
                        dev = NULL;

                        if (udev_event->sigterm) {
                                udev_event_unref(udev_event);
                                goto out;
                        }

                        udev_event_unref(udev_event);

                        /* wait for more device messages from main udevd, or term signal */
                        while (dev == NULL) {
                                struct epoll_event ev[4];
                                int fdcount;
                                int i;

                                fdcount = epoll_wait(fd_ep, ev, ELEMENTSOF(ev), -1);
                                if (fdcount < 0) {
                                        if (errno == EINTR)
                                                continue;
                                        log_error("failed to poll: %m");
                                        goto out;
                                }

                                for (i = 0; i < fdcount; i++) {
                                        if (ev[i].data.fd == fd_monitor && ev[i].events & EPOLLIN) {
                                                dev = udev_monitor_receive_device(worker_monitor);
                                                break;
                                        } else if (ev[i].data.fd == fd_signal && ev[i].events & EPOLLIN) {
                                                struct signalfd_siginfo fdsi;
                                                ssize_t size;

                                                size = read(fd_signal, &fdsi, sizeof(struct signalfd_siginfo));
                                                if (size != sizeof(struct signalfd_siginfo))
                                                        continue;
                                                switch (fdsi.ssi_signo) {
                                                case SIGTERM:
                                                        goto out;
                                                }
                                        }
                                }
                        }
                }
out:
                udev_device_unref(dev);
                if (fd_signal >= 0)
                        close(fd_signal);
                if (fd_ep >= 0)
                        close(fd_ep);
                close(fd_inotify);
                close(worker_watch[WRITE_END]);
                udev_rules_unref(rules);
                udev_builtin_exit(udev);
                udev_monitor_unref(worker_monitor);
                udev_unref(udev);
                log_close();
                exit(rc);
        }
        case -1:
                udev_monitor_unref(worker_monitor);
                event->state = EVENT_QUEUED;
                free(worker);
                log_error("fork of child failed: %m");
                break;
        default:
                /* close monitor, but keep address around */
                udev_monitor_disconnect(worker_monitor);
                worker->monitor = worker_monitor;
                worker->pid = pid;
                worker->state = WORKER_RUNNING;
                worker->event_start_usec = now(CLOCK_MONOTONIC);
                worker->event = event;
                event->state = EVENT_RUNNING;
                udev_list_node_append(&worker->node, &worker_list);
                children++;
                log_debug("seq %llu forked new worker [%u]", udev_device_get_seqnum(event->dev), pid);
                break;
        }
}

static void event_run(struct event *event)
{
        struct udev_list_node *loop;

        udev_list_node_foreach(loop, &worker_list) {
                struct worker *worker = node_to_worker(loop);
                ssize_t count;

                if (worker->state != WORKER_IDLE)
                        continue;

                count = udev_monitor_send_device(monitor, worker->monitor, event->dev);
                if (count < 0) {
                        log_error("worker [%u] did not accept message %zi (%m), kill it", worker->pid, count);
                        kill(worker->pid, SIGKILL);
                        worker->state = WORKER_KILLED;
                        continue;
                }
                worker_ref(worker);
                worker->event = event;
                worker->state = WORKER_RUNNING;
                worker->event_start_usec = now(CLOCK_MONOTONIC);
                event->state = EVENT_RUNNING;
                return;
        }

        if (children >= children_max) {
                if (children_max > 1)
                        log_debug("maximum number (%i) of children reached", children);
                return;
        }

        /* start new worker and pass initial device */
        worker_new(event);
}

static int event_queue_insert(struct udev_device *dev)
{
        struct event *event;

        event = new0(struct event, 1);
        if (event == NULL)
                return -1;

        event->udev = udev_device_get_udev(dev);
        event->dev = dev;
        event->seqnum = udev_device_get_seqnum(dev);
        event->devpath = udev_device_get_devpath(dev);
        event->devpath_len = strlen(event->devpath);
        event->devpath_old = udev_device_get_devpath_old(dev);
        event->devnum = udev_device_get_devnum(dev);
        event->is_block = streq("block", udev_device_get_subsystem(dev));
        event->ifindex = udev_device_get_ifindex(dev);

        udev_queue_export_device_queued(udev_queue_export, dev);
        log_debug("seq %llu queued, '%s' '%s'", udev_device_get_seqnum(dev),
             udev_device_get_action(dev), udev_device_get_subsystem(dev));

        event->state = EVENT_QUEUED;
        udev_list_node_append(&event->node, &event_list);
        return 0;
}

static void worker_kill(struct udev *udev)
{
        struct udev_list_node *loop;

        udev_list_node_foreach(loop, &worker_list) {
                struct worker *worker = node_to_worker(loop);

                if (worker->state == WORKER_KILLED)
                        continue;

                worker->state = WORKER_KILLED;
                kill(worker->pid, SIGTERM);
        }
}

/* lookup event for identical, parent, child device */
static bool is_devpath_busy(struct event *event)
{
        struct udev_list_node *loop;
        size_t common;

        /* check if queue contains events we depend on */
        udev_list_node_foreach(loop, &event_list) {
                struct event *loop_event = node_to_event(loop);

                /* we already found a later event, earlier can not block us, no need to check again */
                if (loop_event->seqnum < event->delaying_seqnum)
                        continue;

                /* event we checked earlier still exists, no need to check again */
                if (loop_event->seqnum == event->delaying_seqnum)
                        return true;

                /* found ourself, no later event can block us */
                if (loop_event->seqnum >= event->seqnum)
                        break;

                /* check major/minor */
                if (major(event->devnum) != 0 && event->devnum == loop_event->devnum && event->is_block == loop_event->is_block)
                        return true;

                /* check network device ifindex */
                if (event->ifindex != 0 && event->ifindex == loop_event->ifindex)
                        return true;

                /* check our old name */
                if (event->devpath_old != NULL && streq(loop_event->devpath, event->devpath_old)) {
                        event->delaying_seqnum = loop_event->seqnum;
                        return true;
                }

                /* compare devpath */
                common = MIN(loop_event->devpath_len, event->devpath_len);

                /* one devpath is contained in the other? */
                if (memcmp(loop_event->devpath, event->devpath, common) != 0)
                        continue;

                /* identical device event found */
                if (loop_event->devpath_len == event->devpath_len) {
                        /* devices names might have changed/swapped in the meantime */
                        if (major(event->devnum) != 0 && (event->devnum != loop_event->devnum || event->is_block != loop_event->is_block))
                                continue;
                        if (event->ifindex != 0 && event->ifindex != loop_event->ifindex)
                                continue;
                        event->delaying_seqnum = loop_event->seqnum;
                        return true;
                }

                /* parent device event found */
                if (event->devpath[common] == '/') {
                        event->delaying_seqnum = loop_event->seqnum;
                        return true;
                }

                /* child device event found */
                if (loop_event->devpath[common] == '/') {
                        event->delaying_seqnum = loop_event->seqnum;
                        return true;
                }

                /* no matching device */
                continue;
        }

        return false;
}

static void event_queue_start(struct udev *udev)
{
        struct udev_list_node *loop;

        udev_list_node_foreach(loop, &event_list) {
                struct event *event = node_to_event(loop);

                if (event->state != EVENT_QUEUED)
                        continue;

                /* do not start event if parent or child event is still running */
                if (is_devpath_busy(event))
                        continue;

                event_run(event);
        }
}

static void event_queue_cleanup(struct udev *udev, enum event_state match_type)
{
        struct udev_list_node *loop, *tmp;

        udev_list_node_foreach_safe(loop, tmp, &event_list) {
                struct event *event = node_to_event(loop);

                if (match_type != EVENT_UNDEF && match_type != event->state)
                        continue;

                event_queue_delete(event, false);
        }
}

static void worker_returned(int fd_worker)
{
        for (;;) {
                struct worker_message msg;
                ssize_t size;
                struct udev_list_node *loop;

                size = recv(fd_worker, &msg, sizeof(struct worker_message), MSG_DONTWAIT);
                if (size != sizeof(struct worker_message))
                        break;

                /* lookup worker who sent the signal */
                udev_list_node_foreach(loop, &worker_list) {
                        struct worker *worker = node_to_worker(loop);

                        if (worker->pid != msg.pid)
                                continue;

                        /* worker returned */
                        if (worker->event) {
                                worker->event->exitcode = msg.exitcode;
                                event_queue_delete(worker->event, true);
                                worker->event = NULL;
                        }
                        if (worker->state != WORKER_KILLED)
                                worker->state = WORKER_IDLE;
                        worker_unref(worker);
                        break;
                }
        }
}

/* receive the udevd message from userspace */
static struct udev_ctrl_connection *handle_ctrl_msg(struct udev_ctrl *uctrl)
{
        struct udev *udev = udev_ctrl_get_udev(uctrl);
        struct udev_ctrl_connection *ctrl_conn;
        struct udev_ctrl_msg *ctrl_msg = NULL;
        const char *str;
        int i;

        ctrl_conn = udev_ctrl_get_connection(uctrl);
        if (ctrl_conn == NULL)
                goto out;

        ctrl_msg = udev_ctrl_receive_msg(ctrl_conn);
        if (ctrl_msg == NULL)
                goto out;

        i = udev_ctrl_get_set_log_level(ctrl_msg);
        if (i >= 0) {
                log_debug("udevd message (SET_LOG_LEVEL) received, log_priority=%i", i);
                log_set_max_level(i);
                udev_set_log_priority(udev, i);
                worker_kill(udev);
        }

        if (udev_ctrl_get_stop_exec_queue(ctrl_msg) > 0) {
                log_debug("udevd message (STOP_EXEC_QUEUE) received");
                stop_exec_queue = true;
        }

        if (udev_ctrl_get_start_exec_queue(ctrl_msg) > 0) {
                log_debug("udevd message (START_EXEC_QUEUE) received");
                stop_exec_queue = false;
        }

        if (udev_ctrl_get_reload(ctrl_msg) > 0) {
                log_debug("udevd message (RELOAD) received");
                reload = true;
        }

        str = udev_ctrl_get_set_env(ctrl_msg);
        if (str != NULL) {
                char *key;

                key = strdup(str);
                if (key != NULL) {
                        char *val;

                        val = strchr(key, '=');
                        if (val != NULL) {
                                val[0] = '\0';
                                val = &val[1];
                                if (val[0] == '\0') {
                                        log_debug("udevd message (ENV) received, unset '%s'", key);
                                        udev_add_property(udev, key, NULL);
                                } else {
                                        log_debug("udevd message (ENV) received, set '%s=%s'", key, val);
                                        udev_add_property(udev, key, val);
                                }
                        } else {
                                log_error("wrong key format '%s'", key);
                        }
                        free(key);
                }
                worker_kill(udev);
        }

        i = udev_ctrl_get_set_children_max(ctrl_msg);
        if (i >= 0) {
                log_debug("udevd message (SET_MAX_CHILDREN) received, children_max=%i", i);
                children_max = i;
        }

        if (udev_ctrl_get_ping(ctrl_msg) > 0)
                log_debug("udevd message (SYNC) received");

        if (udev_ctrl_get_exit(ctrl_msg) > 0) {
                log_debug("udevd message (EXIT) received");
                udev_exit = true;
                /* keep reference to block the client until we exit */
                udev_ctrl_connection_ref(ctrl_conn);
        }
out:
        udev_ctrl_msg_unref(ctrl_msg);
        return udev_ctrl_connection_unref(ctrl_conn);
}

static int synthesize_change(struct udev_device *dev) {
        char filename[UTIL_PATH_SIZE];
        int r;

        if (streq_ptr("block", udev_device_get_subsystem(dev)) &&
            streq_ptr("disk", udev_device_get_devtype(dev)) &&
            !startswith(udev_device_get_sysname(dev), "dm-")) {
                bool part_table_read = false;
                bool has_partitions = false;
                int fd;
                struct udev *udev = udev_device_get_udev(dev);
                _cleanup_udev_enumerate_unref_ struct udev_enumerate *e = NULL;
                struct udev_list_entry *item;

                /*
                 * Try to re-read the partition table. This only succeeds if
                 * none of the devices is busy. The kernel returns 0 if no
                 * partition table is found, and we will not get an event for
                 * the disk.
                 */
                fd = open(udev_device_get_devnode(dev), O_RDONLY|O_CLOEXEC|O_NOFOLLOW|O_NONBLOCK);
                if (fd >= 0) {
                        r = flock(fd, LOCK_EX|LOCK_NB);
                        if (r >= 0)
                                r = ioctl(fd, BLKRRPART, 0);

                        close(fd);
                        if (r >= 0)
                                part_table_read = true;
                }

                /* search for partitions */
                e = udev_enumerate_new(udev);
                if (!e)
                        return -ENOMEM;

                r = udev_enumerate_add_match_parent(e, dev);
                if (r < 0)
                        return r;

                r = udev_enumerate_add_match_subsystem(e, "block");
                if (r < 0)
                        return r;

                r = udev_enumerate_scan_devices(e);
                if (r < 0)
                        return r;

                udev_list_entry_foreach(item, udev_enumerate_get_list_entry(e)) {
                        _cleanup_udev_device_unref_ struct udev_device *d = NULL;

                        d = udev_device_new_from_syspath(udev, udev_list_entry_get_name(item));
                        if (!d)
                                continue;

                        if (!streq_ptr("partition", udev_device_get_devtype(d)))
                                continue;

                        has_partitions = true;
                        break;
                }

                /*
                 * We have partitions and re-read the table, the kernel already sent
                 * out a "change" event for the disk, and "remove/add" for all
                 * partitions.
                 */
                if (part_table_read && has_partitions)
                        return 0;

                /*
                 * We have partitions but re-reading the partition table did not
                 * work, synthesize "change" for the disk and all partitions.
                 */
                log_debug("device %s closed, synthesising 'change'", udev_device_get_devnode(dev));
                strscpyl(filename, sizeof(filename), udev_device_get_syspath(dev), "/uevent", NULL);
                write_string_file(filename, "change");

                udev_list_entry_foreach(item, udev_enumerate_get_list_entry(e)) {
                        _cleanup_udev_device_unref_ struct udev_device *d = NULL;

                        d = udev_device_new_from_syspath(udev, udev_list_entry_get_name(item));
                        if (!d)
                                continue;

                        if (!streq_ptr("partition", udev_device_get_devtype(d)))
                                continue;

                        log_debug("device %s closed, synthesising partition '%s' 'change'",
                                  udev_device_get_devnode(dev), udev_device_get_devnode(d));
                        strscpyl(filename, sizeof(filename), udev_device_get_syspath(d), "/uevent", NULL);
                        write_string_file(filename, "change");
                }

                return 0;
        }

        log_debug("device %s closed, synthesising 'change'", udev_device_get_devnode(dev));
        strscpyl(filename, sizeof(filename), udev_device_get_syspath(dev), "/uevent", NULL);
        write_string_file(filename, "change");

        return 0;
}

static int handle_inotify(struct udev *udev)
{
        int nbytes, pos;
        char *buf;
        struct inotify_event *ev;
        int r;

        r = ioctl(fd_inotify, FIONREAD, &nbytes);
        if (r < 0 || nbytes <= 0)
                return -errno;

        buf = malloc(nbytes);
        if (!buf) {
                log_error("error getting buffer for inotify");
                return -ENOMEM;
        }

        nbytes = read(fd_inotify, buf, nbytes);

        for (pos = 0; pos < nbytes; pos += sizeof(struct inotify_event) + ev->len) {
                struct udev_device *dev;

                ev = (struct inotify_event *)(buf + pos);
                dev = udev_watch_lookup(udev, ev->wd);
                if (!dev)
                        continue;

                log_debug("inotify event: %x for %s", ev->mask, udev_device_get_devnode(dev));
                if (ev->mask & IN_CLOSE_WRITE)
                        synthesize_change(dev);
                else if (ev->mask & IN_IGNORED)
                        udev_watch_end(udev, dev);

                udev_device_unref(dev);
        }

        free(buf);
        return 0;
}

static void handle_signal(struct udev *udev, int signo)
{
        switch (signo) {
        case SIGINT:
        case SIGTERM:
                udev_exit = true;
                break;
        case SIGCHLD:
                for (;;) {
                        pid_t pid;
                        int status;
                        struct udev_list_node *loop, *tmp;

                        pid = waitpid(-1, &status, WNOHANG);
                        if (pid <= 0)
                                break;

                        udev_list_node_foreach_safe(loop, tmp, &worker_list) {
                                struct worker *worker = node_to_worker(loop);

                                if (worker->pid != pid)
                                        continue;
                                log_debug("worker [%u] exit", pid);

                                if (WIFEXITED(status)) {
                                        if (WEXITSTATUS(status) != 0)
                                                log_error("worker [%u] exit with return code %i",
                                                          pid, WEXITSTATUS(status));
                                } else if (WIFSIGNALED(status)) {
                                        log_error("worker [%u] terminated by signal %i (%s)",
                                                  pid, WTERMSIG(status), strsignal(WTERMSIG(status)));
                                } else if (WIFSTOPPED(status)) {
                                        log_error("worker [%u] stopped", pid);
                                } else if (WIFCONTINUED(status)) {
                                        log_error("worker [%u] continued", pid);
                                } else {
                                        log_error("worker [%u] exit with status 0x%04x", pid, status);
                                }

                                if (!WIFEXITED(status) || WEXITSTATUS(status) != 0) {
                                        if (worker->event) {
                                                log_error("worker [%u] failed while handling '%s'",
                                                          pid, worker->event->devpath);
                                                worker->event->exitcode = -32;
                                                event_queue_delete(worker->event, true);
                                                /* drop reference taken for state 'running' */
                                                worker_unref(worker);
                                        }
                                }
                                worker_unref(worker);
                                break;
                        }
                }
                break;
        case SIGHUP:
                reload = true;
                break;
        }
}

static int systemd_fds(struct udev *udev, int *rctrl, int *rnetlink)
{
        int ctrl = -1, netlink = -1;
        int fd, n;

        n = sd_listen_fds(true);
        if (n <= 0)
                return -1;

        for (fd = SD_LISTEN_FDS_START; fd < n + SD_LISTEN_FDS_START; fd++) {
                if (sd_is_socket(fd, AF_LOCAL, SOCK_SEQPACKET, -1)) {
                        if (ctrl >= 0)
                                return -1;
                        ctrl = fd;
                        continue;
                }

                if (sd_is_socket(fd, AF_NETLINK, SOCK_RAW, -1)) {
                        if (netlink >= 0)
                                return -1;
                        netlink = fd;
                        continue;
                }

                return -1;
        }

        if (ctrl < 0 || netlink < 0)
                return -1;

        log_debug("ctrl=%i netlink=%i", ctrl, netlink);
        *rctrl = ctrl;
        *rnetlink = netlink;
        return 0;
}

/*
 * read the kernel commandline, in case we need to get into debug mode
 *   udev.log-priority=<level>              syslog priority
 *   udev.children-max=<number of workers>  events are fully serialized if set to 1
 *   udev.exec-delay=<number of seconds>    delay execution of every executed program
 */
static void kernel_cmdline_options(struct udev *udev)
{
        _cleanup_free_ char *line = NULL;
        char *w, *state;
        size_t l;
        int r;

        r = proc_cmdline(&line);
        if (r < 0)
                log_warning("Failed to read /proc/cmdline, ignoring: %s", strerror(-r));
        if (r <= 0)
                return;

        FOREACH_WORD_QUOTED(w, l, line, state) {
                char *s, *opt;

                s = strndup(w, l);
                if (!s)
                        break;

                /* accept the same options for the initrd, prefixed with "rd." */
                if (in_initrd() && startswith(s, "rd."))
                        opt = s + 3;
                else
                        opt = s;

                if (startswith(opt, "udev.log-priority=")) {
                        int prio;

                        prio = util_log_priority(opt + 18);
                        log_set_max_level(prio);
                        udev_set_log_priority(udev, prio);
                } else if (startswith(opt, "udev.children-max=")) {
                        children_max = strtoul(opt + 18, NULL, 0);
                } else if (startswith(opt, "udev.exec-delay=")) {
                        exec_delay = strtoul(opt + 16, NULL, 0);
                }

                free(s);
        }
}

int main(int argc, char *argv[])
{
        struct udev *udev;
        sigset_t mask;
        int daemonize = false;
        int resolve_names = 1;
        static const struct option options[] = {
                { "daemon", no_argument, NULL, 'd' },
                { "debug", no_argument, NULL, 'D' },
                { "children-max", required_argument, NULL, 'c' },
                { "exec-delay", required_argument, NULL, 'e' },
                { "resolve-names", required_argument, NULL, 'N' },
                { "help", no_argument, NULL, 'h' },
                { "version", no_argument, NULL, 'V' },
                {}
        };
        int fd_ctrl = -1;
        int fd_netlink = -1;
        int fd_worker = -1;
        struct epoll_event ep_ctrl, ep_inotify, ep_signal, ep_netlink, ep_worker;
        struct udev_ctrl_connection *ctrl_conn = NULL;
        int rc = 1;

        udev = udev_new();
        if (udev == NULL)
                goto exit;

        log_set_target(LOG_TARGET_AUTO);
        log_parse_environment();
        log_open();

        udev_set_log_fn(udev, udev_main_log);
        log_set_max_level(udev_get_log_priority(udev));

        log_debug("version %s", VERSION);
        label_init("/dev");

        for (;;) {
                int option;

                option = getopt_long(argc, argv, "c:de:DtN:hV", options, NULL);
                if (option == -1)
                        break;

                switch (option) {
                case 'd':
                        daemonize = true;
                        break;
                case 'c':
                        children_max = strtoul(optarg, NULL, 0);
                        break;
                case 'e':
                        exec_delay = strtoul(optarg, NULL, 0);
                        break;
                case 'D':
                        debug = true;
                        log_set_max_level(LOG_DEBUG);
                        udev_set_log_priority(udev, LOG_DEBUG);
                        break;
                case 'N':
                        if (streq(optarg, "early")) {
                                resolve_names = 1;
                        } else if (streq(optarg, "late")) {
                                resolve_names = 0;
                        } else if (streq(optarg, "never")) {
                                resolve_names = -1;
                        } else {
                                fprintf(stderr, "resolve-names must be early, late or never\n");
                                log_error("resolve-names must be early, late or never");
                                goto exit;
                        }
                        break;
                case 'h':
                        printf("Usage: udevd OPTIONS\n"
                               "  --daemon\n"
                               "  --debug\n"
                               "  --children-max=<maximum number of workers>\n"
                               "  --exec-delay=<seconds to wait before executing RUN=>\n"
                               "  --resolve-names=early|late|never\n"
                               "  --version\n"
                               "  --help\n"
                               "\n");
                        goto exit;
                case 'V':
                        printf("%s\n", VERSION);
                        goto exit;
                default:
                        goto exit;
                }
        }

        kernel_cmdline_options(udev);

        if (getuid() != 0) {
                fprintf(stderr, "root privileges required\n");
                log_error("root privileges required");
                goto exit;
        }

        /* set umask before creating any file/directory */
        chdir("/");
        umask(022);

        mkdir("/run/udev", 0755);

        dev_setup(NULL);

        /* before opening new files, make sure std{in,out,err} fds are in a sane state */
        if (daemonize) {
                int fd;

                fd = open("/dev/null", O_RDWR);
                if (fd >= 0) {
                        if (write(STDOUT_FILENO, 0, 0) < 0)
                                dup2(fd, STDOUT_FILENO);
                        if (write(STDERR_FILENO, 0, 0) < 0)
                                dup2(fd, STDERR_FILENO);
                        if (fd > STDERR_FILENO)
                                close(fd);
                } else {
                        fprintf(stderr, "cannot open /dev/null\n");
                        log_error("cannot open /dev/null");
                }
        }

        if (systemd_fds(udev, &fd_ctrl, &fd_netlink) >= 0) {
                /* get control and netlink socket from systemd */
                udev_ctrl = udev_ctrl_new_from_fd(udev, fd_ctrl);
                if (udev_ctrl == NULL) {
                        log_error("error taking over udev control socket");
                        rc = 1;
                        goto exit;
                }

                monitor = udev_monitor_new_from_netlink_fd(udev, "kernel", fd_netlink);
                if (monitor == NULL) {
                        log_error("error taking over netlink socket");
                        rc = 3;
                        goto exit;
                }

                /* get our own cgroup, we regularly kill everything udev has left behind */
                if (cg_pid_get_path(SYSTEMD_CGROUP_CONTROLLER, 0, &udev_cgroup) < 0)
                        udev_cgroup = NULL;
        } else {
                /* open control and netlink socket */
                udev_ctrl = udev_ctrl_new(udev);
                if (udev_ctrl == NULL) {
                        fprintf(stderr, "error initializing udev control socket");
                        log_error("error initializing udev control socket");
                        rc = 1;
                        goto exit;
                }
                fd_ctrl = udev_ctrl_get_fd(udev_ctrl);

                monitor = udev_monitor_new_from_netlink(udev, "kernel");
                if (monitor == NULL) {
                        fprintf(stderr, "error initializing netlink socket\n");
                        log_error("error initializing netlink socket");
                        rc = 3;
                        goto exit;
                }
                fd_netlink = udev_monitor_get_fd(monitor);
        }

        if (udev_monitor_enable_receiving(monitor) < 0) {
                fprintf(stderr, "error binding netlink socket\n");
                log_error("error binding netlink socket");
                rc = 3;
                goto exit;
        }

        if (udev_ctrl_enable_receiving(udev_ctrl) < 0) {
                fprintf(stderr, "error binding udev control socket\n");
                log_error("error binding udev control socket");
                rc = 1;
                goto exit;
        }

        udev_monitor_set_receive_buffer_size(monitor, 128*1024*1024);

        /* create queue file before signalling 'ready', to make sure we block 'settle' */
        udev_queue_export = udev_queue_export_new(udev);
        if (udev_queue_export == NULL) {
                log_error("error creating queue file");
                goto exit;
        }

        if (daemonize) {
                pid_t pid;

                pid = fork();
                switch (pid) {
                case 0:
                        break;
                case -1:
                        log_error("fork of daemon failed: %m");
                        rc = 4;
                        goto exit;
                default:
                        rc = EXIT_SUCCESS;
                        goto exit_daemonize;
                }

                setsid();

                write_string_file("/proc/self/oom_score_adj", "-1000");
        } else {
                sd_notify(1, "READY=1");
        }

        print_kmsg("starting version " VERSION "\n");

        if (!debug) {
                int fd;

                fd = open("/dev/null", O_RDWR);
                if (fd >= 0) {
                        dup2(fd, STDIN_FILENO);
                        dup2(fd, STDOUT_FILENO);
                        dup2(fd, STDERR_FILENO);
                        close(fd);
                }
        }

        fd_inotify = udev_watch_init(udev);
        if (fd_inotify < 0) {
                fprintf(stderr, "error initializing inotify\n");
                log_error("error initializing inotify");
                rc = 4;
                goto exit;
        }
        udev_watch_restore(udev);

        /* block and listen to all signals on signalfd */
        sigfillset(&mask);
        sigprocmask(SIG_SETMASK, &mask, &sigmask_orig);
        fd_signal = signalfd(-1, &mask, SFD_NONBLOCK|SFD_CLOEXEC);
        if (fd_signal < 0) {
                fprintf(stderr, "error creating signalfd\n");
                log_error("error creating signalfd");
                rc = 5;
                goto exit;
        }

        /* unnamed socket from workers to the main daemon */
        if (socketpair(AF_LOCAL, SOCK_DGRAM|SOCK_CLOEXEC, 0, worker_watch) < 0) {
                fprintf(stderr, "error creating socketpair\n");
                log_error("error creating socketpair");
                rc = 6;
                goto exit;
        }
        fd_worker = worker_watch[READ_END];

        udev_builtin_init(udev);

        rules = udev_rules_new(udev, resolve_names);
        if (rules == NULL) {
                log_error("error reading rules");
                goto exit;
        }

        memzero(&ep_ctrl, sizeof(struct epoll_event));
        ep_ctrl.events = EPOLLIN;
        ep_ctrl.data.fd = fd_ctrl;

        memzero(&ep_inotify, sizeof(struct epoll_event));
        ep_inotify.events = EPOLLIN;
        ep_inotify.data.fd = fd_inotify;

        memzero(&ep_signal, sizeof(struct epoll_event));
        ep_signal.events = EPOLLIN;
        ep_signal.data.fd = fd_signal;

        memzero(&ep_netlink, sizeof(struct epoll_event));
        ep_netlink.events = EPOLLIN;
        ep_netlink.data.fd = fd_netlink;

        memzero(&ep_worker, sizeof(struct epoll_event));
        ep_worker.events = EPOLLIN;
        ep_worker.data.fd = fd_worker;

        fd_ep = epoll_create1(EPOLL_CLOEXEC);
        if (fd_ep < 0) {
                log_error("error creating epoll fd: %m");
                goto exit;
        }
        if (epoll_ctl(fd_ep, EPOLL_CTL_ADD, fd_ctrl, &ep_ctrl) < 0 ||
            epoll_ctl(fd_ep, EPOLL_CTL_ADD, fd_inotify, &ep_inotify) < 0 ||
            epoll_ctl(fd_ep, EPOLL_CTL_ADD, fd_signal, &ep_signal) < 0 ||
            epoll_ctl(fd_ep, EPOLL_CTL_ADD, fd_netlink, &ep_netlink) < 0 ||
            epoll_ctl(fd_ep, EPOLL_CTL_ADD, fd_worker, &ep_worker) < 0) {
                log_error("fail to add fds to epoll: %m");
                goto exit;
        }

        if (children_max <= 0) {
                cpu_set_t cpu_set;

                children_max = 8;

                if (sched_getaffinity(0, sizeof (cpu_set), &cpu_set) == 0) {
                        children_max +=  CPU_COUNT(&cpu_set) * 2;
                }
        }
        log_debug("set children_max to %u", children_max);

        rc = udev_rules_apply_static_dev_perms(rules);
        if (rc < 0)
                log_error("failed to apply permissions on static device nodes - %s", strerror(-rc));

        udev_list_node_init(&event_list);
        udev_list_node_init(&worker_list);

        for (;;) {
                static usec_t last_usec;
                struct epoll_event ev[8];
                int fdcount;
                int timeout;
                bool is_worker, is_signal, is_inotify, is_netlink, is_ctrl;
                int i;

                if (udev_exit) {
                        /* close sources of new events and discard buffered events */
                        if (fd_ctrl >= 0) {
                                epoll_ctl(fd_ep, EPOLL_CTL_DEL, fd_ctrl, NULL);
                                fd_ctrl = -1;
                        }
                        if (monitor != NULL) {
                                epoll_ctl(fd_ep, EPOLL_CTL_DEL, fd_netlink, NULL);
                                udev_monitor_unref(monitor);
                                monitor = NULL;
                        }
                        if (fd_inotify >= 0) {
                                epoll_ctl(fd_ep, EPOLL_CTL_DEL, fd_inotify, NULL);
                                close(fd_inotify);
                                fd_inotify = -1;
                        }

                        /* discard queued events and kill workers */
                        event_queue_cleanup(udev, EVENT_QUEUED);
                        worker_kill(udev);

                        /* exit after all has cleaned up */
                        if (udev_list_node_is_empty(&event_list) && udev_list_node_is_empty(&worker_list))
                                break;

                        /* timeout at exit for workers to finish */
                        timeout = 30 * 1000;
                } else if (udev_list_node_is_empty(&event_list) && !children) {
                        /* we are idle */
                        timeout = -1;

                        /* cleanup possible left-over processes in our cgroup */
                        if (udev_cgroup)
                                cg_kill(SYSTEMD_CGROUP_CONTROLLER, udev_cgroup, SIGKILL, false, true, NULL);
                } else {
                        /* kill idle or hanging workers */
                        timeout = 3 * 1000;
                }
                fdcount = epoll_wait(fd_ep, ev, ELEMENTSOF(ev), timeout);
                if (fdcount < 0)
                        continue;

                if (fdcount == 0) {
                        struct udev_list_node *loop;

                        /* timeout */
                        if (udev_exit) {
                                log_error("timeout, giving up waiting for workers to finish");
                                break;
                        }

                        /* kill idle workers */
                        if (udev_list_node_is_empty(&event_list)) {
                                log_debug("cleanup idle workers");
                                worker_kill(udev);
                        }

                        /* check for hanging events */
                        udev_list_node_foreach(loop, &worker_list) {
                                struct worker *worker = node_to_worker(loop);

                                if (worker->state != WORKER_RUNNING)
                                        continue;

                                if ((now(CLOCK_MONOTONIC) - worker->event_start_usec) > 30 * 1000 * 1000) {
                                        log_error("worker [%u] %s timeout; kill it", worker->pid,
                                            worker->event ? worker->event->devpath : "<idle>");
                                        kill(worker->pid, SIGKILL);
                                        worker->state = WORKER_KILLED;
                                        /* drop reference taken for state 'running' */
                                        worker_unref(worker);
                                        if (worker->event) {
                                                log_error("seq %llu '%s' killed",
                                                          udev_device_get_seqnum(worker->event->dev), worker->event->devpath);
                                                worker->event->exitcode = -64;
                                                event_queue_delete(worker->event, true);
                                                worker->event = NULL;
                                        }
                                }
                        }

                }

                is_worker = is_signal = is_inotify = is_netlink = is_ctrl = false;
                for (i = 0; i < fdcount; i++) {
                        if (ev[i].data.fd == fd_worker && ev[i].events & EPOLLIN)
                                is_worker = true;
                        else if (ev[i].data.fd == fd_netlink && ev[i].events & EPOLLIN)
                                is_netlink = true;
                        else if (ev[i].data.fd == fd_signal && ev[i].events & EPOLLIN)
                                is_signal = true;
                        else if (ev[i].data.fd == fd_inotify && ev[i].events & EPOLLIN)
                                is_inotify = true;
                        else if (ev[i].data.fd == fd_ctrl && ev[i].events & EPOLLIN)
                                is_ctrl = true;
                }

                /* check for changed config, every 3 seconds at most */
                if ((now(CLOCK_MONOTONIC) - last_usec) > 3 * 1000 * 1000) {
                        if (udev_rules_check_timestamp(rules))
                                reload = true;
                        if (udev_builtin_validate(udev))
                                reload = true;

                        last_usec = now(CLOCK_MONOTONIC);
                }

                /* reload requested, HUP signal received, rules changed, builtin changed */
                if (reload) {
                        worker_kill(udev);
                        rules = udev_rules_unref(rules);
                        udev_builtin_exit(udev);
                        reload = false;
                }

                /* event has finished */
                if (is_worker)
                        worker_returned(fd_worker);

                if (is_netlink) {
                        struct udev_device *dev;

                        dev = udev_monitor_receive_device(monitor);
                        if (dev != NULL) {
                                udev_device_set_usec_initialized(dev, now(CLOCK_MONOTONIC));
                                if (rules == NULL)
                                        rules = udev_rules_new(udev, resolve_names);
                                if (event_queue_insert(dev) < 0)
                                        udev_device_unref(dev);
                        }
                }

                /* start new events */
                if (!udev_list_node_is_empty(&event_list) && !udev_exit && !stop_exec_queue) {
                        udev_builtin_init(udev);
                        if (rules == NULL)
                                rules = udev_rules_new(udev, resolve_names);
                        if (rules != NULL)
                                event_queue_start(udev);
                }

                if (is_signal) {
                        struct signalfd_siginfo fdsi;
                        ssize_t size;

                        size = read(fd_signal, &fdsi, sizeof(struct signalfd_siginfo));
                        if (size == sizeof(struct signalfd_siginfo))
                                handle_signal(udev, fdsi.ssi_signo);
                }

                /* we are shutting down, the events below are not handled anymore */
                if (udev_exit)
                        continue;

                /* device node watch */
                if (is_inotify)
                        handle_inotify(udev);

                /*
                 * This needs to be after the inotify handling, to make sure,
                 * that the ping is send back after the possibly generated
                 * "change" events by the inotify device node watch.
                 *
                 * A single time we may receive a client connection which we need to
                 * keep open to block the client. It will be closed right before we
                 * exit.
                 */
                if (is_ctrl)
                        ctrl_conn = handle_ctrl_msg(udev_ctrl);
        }

        rc = EXIT_SUCCESS;
exit:
        udev_queue_export_cleanup(udev_queue_export);
        udev_ctrl_cleanup(udev_ctrl);
exit_daemonize:
        if (fd_ep >= 0)
                close(fd_ep);
        worker_list_cleanup(udev);
        event_queue_cleanup(udev, EVENT_UNDEF);
        udev_rules_unref(rules);
        udev_builtin_exit(udev);
        if (fd_signal >= 0)
                close(fd_signal);
        if (worker_watch[READ_END] >= 0)
                close(worker_watch[READ_END]);
        if (worker_watch[WRITE_END] >= 0)
                close(worker_watch[WRITE_END]);
        udev_monitor_unref(monitor);
        udev_queue_export_unref(udev_queue_export);
        udev_ctrl_connection_unref(ctrl_conn);
        udev_ctrl_unref(udev_ctrl);
        label_finish();
        udev_unref(udev);
        log_close();
        return rc;
}<|MERGE_RESOLUTION|>--- conflicted
+++ resolved
@@ -289,16 +289,6 @@
                                 udev_event->exec_delay = exec_delay;
 
                         /*
-<<<<<<< HEAD
-                         * Take a "read lock" on the device node; this establishes
-                         * a concept of device "ownership" to serialize device
-                         * access. External processes holding a "write lock" will
-                         * cause udev to skip the event handling; in the case udev
-                         * acquired the lock, the external process will block until
-                         * udev has finished its event handling.
-                         */
-                        if (streq_ptr("block", udev_device_get_subsystem(dev))) {
-=======
                          * Take a shared lock on the device node; this establishes
                          * a concept of device "ownership" to serialize device
                          * access. External processes holding an exclusive lock will
@@ -310,7 +300,6 @@
                             streq_ptr("block", udev_device_get_subsystem(dev)) &&
                             !startswith(udev_device_get_sysname(dev), "dm-") &&
                             !startswith(udev_device_get_sysname(dev), "md")) {
->>>>>>> 55d83ba0
                                 struct udev_device *d = dev;
 
                                 if (streq_ptr("partition", udev_device_get_devtype(d)))
