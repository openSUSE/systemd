--- conflicted
+++ resolved
@@ -875,7 +875,7 @@
         if (r < 0)
                 return log_device_debug_errno(event->dev_db_clone, r, "Failed to update database under /run/udev/data/: %m");
 
-        r = rtnl_set_link_name(&event->rtnl, ifindex, event->name);
+        r = rtnl_set_link_name_wait(&event->rtnl, ifindex, oldname, event->name);
         if (r < 0)
                 return log_device_error_errno(dev, r, "Failed to rename network interface %i from '%s' to '%s': %m",
                                               ifindex, oldname, event->name);
@@ -924,7 +924,6 @@
         return udev_node_add(dev, apply_mac, event->mode, event->uid, event->gid, event->seclabel_list);
 }
 
-<<<<<<< HEAD
 static int event_execute_rules_on_remove(
                 UdevEvent *event,
                 int inotify_fd,
@@ -934,18 +933,12 @@
                 UdevRules *rules) {
 
         sd_device *dev = event->dev;
-=======
-static int rename_netif(struct udev_event *event) {
-        struct udev_device *dev = event->dev;
-        const char *oldname;
->>>>>>> 611376f8
         int r;
 
         r = device_read_db_internal(dev, true);
         if (r < 0)
                 log_device_debug_errno(dev, r, "Failed to read database under /run/udev/data/: %m");
 
-<<<<<<< HEAD
         r = device_tag_index(dev, NULL, false);
         if (r < 0)
                 log_device_debug_errno(dev, r, "Failed to remove corresponding tag files under /run/udev/tag/, ignoring: %m");
@@ -971,13 +964,6 @@
         r = device_add_property(dev, "ID_RENAMING", NULL);
         if (r < 0)
                 return log_device_debug_errno(dev, r, "Failed to remove 'ID_RENAMING' property: %m");
-=======
-        r = rtnl_set_link_name_wait(&event->rtnl, udev_device_get_ifindex(dev), oldname, event->name);
-        if (r < 0)
-                return log_error_errno(r, "Error changing net interface name '%s' to '%s': %m", oldname, event->name);
-
-        log_debug("renamed network interface '%s' to '%s'", oldname, event->name);
->>>>>>> 611376f8
 
         return 0;
 }
