/*-*- Mode: C; c-basic-offset: 8; indent-tabs-mode: nil -*-*/

/***
  This file is part of systemd.

  Copyright 2010 Lennart Poettering

  systemd is free software; you can redistribute it and/or modify it
  under the terms of the GNU Lesser General Public License as published by
  the Free Software Foundation; either version 2.1 of the License, or
  (at your option) any later version.

  systemd is distributed in the hope that it will be useful, but
  WITHOUT ANY WARRANTY; without even the implied warranty of
  MERCHANTABILITY or FITNESS FOR A PARTICULAR PURPOSE. See the GNU
  Lesser General Public License for more details.

  You should have received a copy of the GNU Lesser General Public License
  along with systemd; If not, see <http://www.gnu.org/licenses/>.
***/

#include <assert.h>
#include <errno.h>
#include <string.h>
#include <signal.h>
#include <sys/wait.h>
#include <unistd.h>
#include <sys/inotify.h>
#include <sys/epoll.h>
#include <sys/poll.h>
#include <sys/reboot.h>
#include <sys/ioctl.h>
#include <linux/kd.h>
#include <termios.h>
#include <fcntl.h>
#include <sys/types.h>
#include <sys/stat.h>
#include <dirent.h>
#include <sys/timerfd.h>
#include <resolv.h>

#ifdef HAVE_AUDIT
#include <libaudit.h>
#endif

#include "sd-daemon.h"
#include "sd-id128.h"
#include "sd-messages.h"

#include "manager.h"
#include "transaction.h"
#include "hashmap.h"
#include "macro.h"
#include "strv.h"
#include "log.h"
#include "util.h"
#include "mkdir.h"
#include "ratelimit.h"
#include "locale-setup.h"
#include "mount-setup.h"
#include "unit-name.h"
#include "missing.h"
#include "path-lookup.h"
#include "special.h"
#include "exit-status.h"
#include "virt.h"
#include "watchdog.h"
#include "cgroup-util.h"
#include "path-util.h"
#include "audit-fd.h"
#include "boot-timestamps.h"
#include "env-util.h"
#include "bus-errors.h"
#include "bus-error.h"
#include "bus-util.h"
#include "dbus.h"
#include "dbus-unit.h"
#include "dbus-job.h"
#include "dbus-manager.h"
#include "bus-kernel.h"

/* As soon as 5s passed since a unit was added to our GC queue, make sure to run a gc sweep */
#define GC_QUEUE_USEC_MAX (10*USEC_PER_SEC)

/* Initial delay and the interval for printing status messages about running jobs */
#define JOBS_IN_PROGRESS_WAIT_USEC (5*USEC_PER_SEC)
#define JOBS_IN_PROGRESS_PERIOD_USEC (USEC_PER_SEC / 3)
#define JOBS_IN_PROGRESS_PERIOD_DIVISOR 3

/* Where clients shall send notification messages to */
#define NOTIFY_SOCKET "@/org/freedesktop/systemd1/notify"

#define TIME_T_MAX (time_t)((1UL << ((sizeof(time_t) << 3) - 1)) - 1)

static int manager_dispatch_notify_fd(sd_event_source *source, int fd, uint32_t revents, void *userdata);
static int manager_dispatch_signal_fd(sd_event_source *source, int fd, uint32_t revents, void *userdata);
static int manager_dispatch_time_change_fd(sd_event_source *source, int fd, uint32_t revents, void *userdata);
static int manager_dispatch_idle_pipe_fd(sd_event_source *source, int fd, uint32_t revents, void *userdata);
static int manager_dispatch_jobs_in_progress(sd_event_source *source, usec_t usec, void *userdata);
static int manager_dispatch_run_queue(sd_event_source *source, void *userdata);

static int manager_watch_jobs_in_progress(Manager *m) {
        usec_t next;

        assert(m);

        if (m->jobs_in_progress_event_source)
                return 0;

        next = now(CLOCK_MONOTONIC) + JOBS_IN_PROGRESS_WAIT_USEC;
        return sd_event_add_monotonic(m->event, &m->jobs_in_progress_event_source, next, 0, manager_dispatch_jobs_in_progress, m);
}

#define CYLON_BUFFER_EXTRA (2*(sizeof(ANSI_RED_ON)-1) + sizeof(ANSI_HIGHLIGHT_RED_ON)-1 + 2*(sizeof(ANSI_HIGHLIGHT_OFF)-1))

static void draw_cylon(char buffer[], size_t buflen, unsigned width, unsigned pos, bool ansi_console) {
        char *p = buffer;

        assert(buflen >= CYLON_BUFFER_EXTRA + width + 1);
        assert(pos <= width+1); /* 0 or width+1 mean that the center light is behind the corner */

        if (pos > 1) {
                if (pos > 2)
                        p = mempset(p, ' ', pos-2);
                if (ansi_console)
                        p = stpcpy(p, ANSI_RED_ON);
                *p++ = '*';
        }

        if (pos > 0 && pos <= width) {
                if (ansi_console)
                        p = stpcpy(p, ANSI_HIGHLIGHT_RED_ON);
                *p++ = '*';
        }

        p = stpcpy(p, ANSI_HIGHLIGHT_OFF);

        if (pos < width) {
                p = stpcpy(p, ANSI_RED_ON);
                *p++ = '*';
                if (pos < width-1)
                        p = mempset(p, ' ', width-1-pos);
                if (ansi_console)
                        strcpy(p, ANSI_HIGHLIGHT_OFF);
        }
}

void manager_flip_auto_status(Manager *m, bool enable) {
        if (enable) {
                if (m->show_status == SHOW_STATUS_AUTO)
                        manager_set_show_status(m, SHOW_STATUS_TEMPORARY);
        } else {
                if (m->show_status == SHOW_STATUS_TEMPORARY)
                        manager_set_show_status(m, SHOW_STATUS_AUTO);
        }
}

static void manager_print_jobs_in_progress(Manager *m) {
        static int is_ansi_console = -1;
        _cleanup_free_ char *job_of_n = NULL;
        Iterator i;
        Job *j;
        unsigned counter = 0, print_nr;
        char cylon[6 + CYLON_BUFFER_EXTRA + 1];
        unsigned cylon_pos;
        char time[FORMAT_TIMESPAN_MAX], limit[FORMAT_TIMESPAN_MAX] = "no limit";
        uint64_t x;

        assert(m);

        manager_flip_auto_status(m, true);

        print_nr = (m->jobs_in_progress_iteration / JOBS_IN_PROGRESS_PERIOD_DIVISOR) % m->n_running_jobs;

        HASHMAP_FOREACH(j, m->jobs, i)
                if (j->state == JOB_RUNNING && counter++ == print_nr)
                        break;

        /* m->n_running_jobs must be consistent with the contents of m->jobs,
         * so the above loop must have succeeded in finding j. */
        assert(counter == print_nr + 1);
        assert(j);

        if (_unlikely_(is_ansi_console < 0)) {
                int fd = open_terminal("/dev/console", O_RDONLY|O_NOCTTY|O_CLOEXEC);
                if (fd < 0)
                        is_ansi_console = 0;
                else {
                        is_ansi_console = (int)ansi_console(fd);
                        close(fd);
                }
        }

        cylon_pos = m->jobs_in_progress_iteration % 14;
        if (cylon_pos >= 8)
                cylon_pos = 14 - cylon_pos;
        draw_cylon(cylon, sizeof(cylon), 6, cylon_pos, (bool)is_ansi_console);

        m->jobs_in_progress_iteration++;

        if (m->n_running_jobs > 1)
                if (asprintf(&job_of_n, "(%u of %u) ", counter, m->n_running_jobs) < 0)
                        job_of_n = NULL;

        format_timespan(time, sizeof(time), now(CLOCK_MONOTONIC) - j->begin_usec, 1*USEC_PER_SEC);
        if (job_get_timeout(j, &x) > 0)
                format_timespan(limit, sizeof(limit), x - j->begin_usec, 1*USEC_PER_SEC);

        manager_status_printf(m, true, cylon,
                              "%sA %s job is running for %s (%s / %s)",
                              strempty(job_of_n),
                              job_type_to_string(j->type),
                              unit_description(j->unit),
                              time, limit);

}

static int have_ask_password(void) {
        _cleanup_closedir_ DIR *dir;

        dir = opendir("/run/systemd/ask-password");
        if (!dir) {
                if (errno == ENOENT)
                        return false;
                else
                        return -errno;
        }

        for (;;) {
                struct dirent *de;

                errno = 0;
                de = readdir(dir);
                if (!de && errno != 0)
                        return -errno;
                if (!de)
                        return false;

                if (startswith(de->d_name, "ask."))
                        return true;
        }
}

static int manager_dispatch_ask_password_fd(sd_event_source *source,
                                            int fd, uint32_t revents, void *userdata) {
        Manager *m = userdata;

        assert(m);

        flush_fd(fd);

        m->have_ask_password = have_ask_password();
        if (m->have_ask_password < 0)
                /* Log error but continue. Negative have_ask_password
                 * is treated as unknown status. */
                log_error("Failed to list /run/systemd/ask-password: %s", strerror(m->have_ask_password));

        return 0;
}

static void manager_close_ask_password(Manager *m) {
        assert(m);
        if (m->ask_password_inotify_fd >= 0) close_nointr_nofail(m->ask_password_inotify_fd);
        m->ask_password_inotify_fd = -1;
        m->ask_password_event_source = sd_event_source_unref(m->ask_password_event_source);
        m->have_ask_password = -EINVAL;
}

static int manager_check_ask_password(Manager *m) {
        int r;

        assert(m);

        if (!m->ask_password_event_source) {
                assert(m->ask_password_inotify_fd < 0);

                mkdir_p_label("/run/systemd/ask-password", 0755);

                m->ask_password_inotify_fd = inotify_init1(IN_NONBLOCK|IN_CLOEXEC);
                if (m->ask_password_inotify_fd < 0) {
                        log_error("inotify_init1() failed: %m");
                        return -errno;
                }

                if (inotify_add_watch(m->ask_password_inotify_fd, "/run/systemd/ask-password", IN_CREATE|IN_DELETE|IN_MOVE) < 0) {
                        log_error("Failed to add watch on /run/systemd/ask-password: %m");
                        manager_close_ask_password(m);
                        return -errno;
                }

                r = sd_event_add_io(m->event, &m->ask_password_event_source,
                                    m->ask_password_inotify_fd, EPOLLIN,
                                    manager_dispatch_ask_password_fd, m);
                if (r < 0) {
                        log_error("Failed to add event source for /run/systemd/ask-password: %m");
                        manager_close_ask_password(m);
                        return -errno;
                }

                /* Queries might have been added meanwhile... */
                manager_dispatch_ask_password_fd(m->ask_password_event_source,
                                                 m->ask_password_inotify_fd, EPOLLIN, m);
        }

        return m->have_ask_password;
}

static int manager_setup_resolv_conf_change(Manager *);

static int manager_dispatch_resolv_conf_fd(sd_event_source *source,
                                           int fd, uint32_t revents, void *userdata) {
        Manager *m = userdata;

        assert(m);
        assert(m->resolv_conf_inotify_fd == fd);

        if (revents != EPOLLIN) {
                log_warning("Got unexpected poll event for notify fd.");
                return 0;
        }

        if (fd >= 0)
                flush_fd(fd);

        m->resolv_conf_event_source = sd_event_source_unref(m->resolv_conf_event_source);

        if (m->resolv_conf_inotify_fd >= 0)
                close_nointr_nofail(m->resolv_conf_inotify_fd);
        m->resolv_conf_inotify_fd = -1;

        manager_setup_resolv_conf_change(m);

        return m->resolv_conf_noent ? 0 : res_init();
}

static int manager_setup_resolv_conf_change(Manager *m) {
        int r;

        assert(m);
        assert(m->resolv_conf_inotify_fd < 0);

        m->resolv_conf_inotify_fd = inotify_init1(IN_NONBLOCK|IN_CLOEXEC);
        if (m->resolv_conf_inotify_fd < 0) {
                log_error("inotify_init1() failed: %m");
                r = -errno;
                goto fail;
        }
        if (inotify_add_watch(m->resolv_conf_inotify_fd, "/etc/resolv.conf",
                              IN_CLOSE_WRITE|IN_MODIFY|IN_ATTRIB|IN_DELETE_SELF) < 0) {
                if (errno == ENOENT) {
                        m->resolv_conf_noent = true;
                        if (inotify_add_watch(m->resolv_conf_inotify_fd, "/etc", IN_CREATE|IN_MOVED_TO) < 0) {
                                log_error("Failed to add watch on /etc: %m");
                                r = -errno;
                                goto fail;
                        }
                } else {
                        log_error("Failed to add watch on /etc/resolv.conf: %m");
                        r = -errno;
                        goto fail;
                }
        }
        if (inotify_add_watch(m->resolv_conf_inotify_fd, "/etc/host.conf",
                              IN_CLOSE_WRITE|IN_MODIFY|IN_ATTRIB|IN_DELETE_SELF) < 0 && errno != ENOENT) {
                log_error("Failed to add watch on /etc/host.conf: %m");
                r = -errno;
                goto fail;
        }

        r = sd_event_add_io(m->event, &m->resolv_conf_event_source,
                            m->resolv_conf_inotify_fd, EPOLLIN,
                            manager_dispatch_resolv_conf_fd, m);
        if (r < 0) {
                log_error("Failed to add event source for resolver: %s", strerror(-r));
                goto fail;
        }

        r = sd_event_source_set_priority(m->resolv_conf_event_source, -10);
        if (r < 0) {
                log_error("Failed to add event source for resolver: %s", strerror(-r));
                m->resolv_conf_event_source = sd_event_source_unref(m->resolv_conf_event_source);
                goto fail;
        }

        return 0;
fail:
        if (m->resolv_conf_inotify_fd >= 0)
                close_nointr_nofail(m->resolv_conf_inotify_fd);
        m->resolv_conf_inotify_fd = -1;

        return 0;   /* Ignore error here */
}

static void manager_shutdown_resolv_conf_change(Manager *m) {
        assert(m);

        m->resolv_conf_event_source = sd_event_source_unref(m->resolv_conf_event_source);
        if (m->resolv_conf_inotify_fd >= 0)
                close_nointr_nofail(m->resolv_conf_inotify_fd);
        m->resolv_conf_inotify_fd = -1;
}

static int manager_watch_idle_pipe(Manager *m) {
        int r;

        assert(m);

        if (m->idle_pipe_event_source)
                return 0;

        if (m->idle_pipe[2] < 0)
                return 0;

        r = sd_event_add_io(m->event, &m->idle_pipe_event_source, m->idle_pipe[2], EPOLLIN, manager_dispatch_idle_pipe_fd, m);
        if (r < 0) {
                log_error("Failed to watch idle pipe: %s", strerror(-r));
                return r;
        }

        return 0;
}

static void manager_close_idle_pipe(Manager *m) {
        assert(m);

        close_pipe(m->idle_pipe);
        close_pipe(m->idle_pipe + 2);
}

static int manager_setup_time_change(Manager *m) {
        int r;

        /* We only care for the cancellation event, hence we set the
         * timeout to the latest possible value. */
        struct itimerspec its = {
                .it_value.tv_sec = TIME_T_MAX,
        };

        assert(m);
        assert_cc(sizeof(time_t) == sizeof(TIME_T_MAX));

        if (m->test_run)
                return 0;

        /* Uses TFD_TIMER_CANCEL_ON_SET to get notifications whenever
         * CLOCK_REALTIME makes a jump relative to CLOCK_MONOTONIC */

        m->time_change_fd = timerfd_create(CLOCK_REALTIME, TFD_NONBLOCK|TFD_CLOEXEC);
        if (m->time_change_fd < 0) {
                log_error("Failed to create timerfd: %m");
                return -errno;
        }

        if (timerfd_settime(m->time_change_fd, TFD_TIMER_ABSTIME|TFD_TIMER_CANCEL_ON_SET, &its, NULL) < 0) {
                log_debug("Failed to set up TFD_TIMER_CANCEL_ON_SET, ignoring: %m");
                close_nointr_nofail(m->time_change_fd);
                m->time_change_fd = -1;
                return 0;
        }

        r = sd_event_add_io(m->event, &m->time_change_event_source, m->time_change_fd, EPOLLIN, manager_dispatch_time_change_fd, m);
        if (r < 0) {
                log_error("Failed to create time change event source: %s", strerror(-r));
                return r;
        }

        log_debug("Set up TFD_TIMER_CANCEL_ON_SET timerfd.");

        return 0;
}

static int enable_special_signals(Manager *m) {
        _cleanup_close_ int fd = -1;

        assert(m);

        /* Enable that we get SIGINT on control-alt-del. In containers
         * this will fail with EPERM (older) or EINVAL (newer), so
         * ignore that. */
        if (reboot(RB_DISABLE_CAD) < 0 && errno != EPERM && errno != EINVAL)
                log_warning("Failed to enable ctrl-alt-del handling: %m");

        fd = open_terminal("/dev/tty0", O_RDWR|O_NOCTTY|O_CLOEXEC);
        if (fd < 0) {
                /* Support systems without virtual console */
                if (fd != -ENOENT)
                        log_warning("Failed to open /dev/tty0: %m");
        } else {
                /* Enable that we get SIGWINCH on kbrequest */
                if (ioctl(fd, KDSIGACCEPT, SIGWINCH) < 0)
                        log_warning("Failed to enable kbrequest handling: %m");
        }

        return 0;
}

static int manager_setup_signals(Manager *m) {
        struct sigaction sa = {
                .sa_handler = SIG_DFL,
                .sa_flags = SA_NOCLDSTOP|SA_RESTART,
        };
        sigset_t mask;
        int r;

        assert(m);

        if (m->test_run)
                return 0;

        assert_se(sigaction(SIGCHLD, &sa, NULL) == 0);

        /* We make liberal use of realtime signals here. On
         * Linux/glibc we have 30 of them (with the exception of Linux
         * on hppa, see below), between SIGRTMIN+0 ... SIGRTMIN+30
         * (aka SIGRTMAX). */

        assert_se(sigemptyset(&mask) == 0);
        sigset_add_many(&mask,
                        SIGCHLD,     /* Child died */
                        SIGTERM,     /* Reexecute daemon */
                        SIGHUP,      /* Reload configuration */
                        SIGUSR1,     /* systemd/upstart: reconnect to D-Bus */
                        SIGUSR2,     /* systemd: dump status */
                        SIGINT,      /* Kernel sends us this on control-alt-del */
                        SIGWINCH,    /* Kernel sends us this on kbrequest (alt-arrowup) */
                        SIGPWR,      /* Some kernel drivers and upsd send us this on power failure */

                        SIGRTMIN+0,  /* systemd: start default.target */
                        SIGRTMIN+1,  /* systemd: isolate rescue.target */
                        SIGRTMIN+2,  /* systemd: isolate emergency.target */
                        SIGRTMIN+3,  /* systemd: start halt.target */
                        SIGRTMIN+4,  /* systemd: start poweroff.target */
                        SIGRTMIN+5,  /* systemd: start reboot.target */
                        SIGRTMIN+6,  /* systemd: start kexec.target */

                        /* ... space for more special targets ... */

                        SIGRTMIN+13, /* systemd: Immediate halt */
                        SIGRTMIN+14, /* systemd: Immediate poweroff */
                        SIGRTMIN+15, /* systemd: Immediate reboot */
                        SIGRTMIN+16, /* systemd: Immediate kexec */

                        /* ... space for more immediate system state changes ... */

                        SIGRTMIN+20, /* systemd: enable status messages */
                        SIGRTMIN+21, /* systemd: disable status messages */
                        SIGRTMIN+22, /* systemd: set log level to LOG_DEBUG */
                        SIGRTMIN+23, /* systemd: set log level to LOG_INFO */
                        SIGRTMIN+24, /* systemd: Immediate exit (--user only) */

                        /* .. one free signal here ... */

#if !defined(__hppa64__) && !defined(__hppa__)
                        /* Apparently Linux on hppa has fewer RT
                         * signals (SIGRTMAX is SIGRTMIN+25 there),
                         * hence let's not try to make use of them
                         * here. Since these commands are accessible
                         * by different means and only really a safety
                         * net, the missing functionality on hppa
                         * shouldn't matter. */

                        SIGRTMIN+26, /* systemd: set log target to journal-or-kmsg */
                        SIGRTMIN+27, /* systemd: set log target to console */
                        SIGRTMIN+28, /* systemd: set log target to kmsg */
                        SIGRTMIN+29, /* systemd: set log target to syslog-or-kmsg */

                        /* ... one free signal here SIGRTMIN+30 ... */
#endif
                        -1);
        assert_se(sigprocmask(SIG_SETMASK, &mask, NULL) == 0);

        m->signal_fd = signalfd(-1, &mask, SFD_NONBLOCK|SFD_CLOEXEC);
        if (m->signal_fd < 0)
                return -errno;

        r = sd_event_add_io(m->event, &m->signal_event_source, m->signal_fd, EPOLLIN, manager_dispatch_signal_fd, m);
        if (r < 0)
                return r;

        /* Process signals a bit earlier than the rest of things, but
         * later that notify_fd processing, so that the notify
         * processing can still figure out to which process/service a
         * message belongs, before we reap the process. */
        r = sd_event_source_set_priority(m->signal_event_source, -5);
        if (r < 0)
                return r;

        if (m->running_as == SYSTEMD_SYSTEM)
                return enable_special_signals(m);

        return 0;
}

static void manager_clean_environment(Manager *m) {
        assert(m);

        /* Let's remove some environment variables that we
         * need ourselves to communicate with our clients */
        strv_env_unset_many(
                        m->environment,
                        "NOTIFY_SOCKET",
                        "MAINPID",
                        "MANAGERPID",
                        "LISTEN_PID",
                        "LISTEN_FDS",
                        "WATCHDOG_PID",
                        "WATCHDOG_USEC",
                        NULL);
}

static int manager_default_environment(Manager *m) {
        assert(m);

        if (m->running_as == SYSTEMD_SYSTEM) {
                /* The system manager always starts with a clean
                 * environment for its children. It does not import
                 * the kernel or the parents exported variables.
                 *
                 * The initial passed environ is untouched to keep
                 * /proc/self/environ valid; it is used for tagging
                 * the init process inside containers. */
                m->environment = strv_new("PATH=" DEFAULT_PATH,
                                          NULL);

                /* Import locale variables LC_*= from configuration */
                locale_setup(&m->environment);
        } else {
                /* The user manager passes its own environment
                 * along to its children. */
                m->environment = strv_copy(environ);
        }

        if (!m->environment)
                return -ENOMEM;

        manager_clean_environment(m);
        strv_sort(m->environment);

        return 0;
}

int manager_new(SystemdRunningAs running_as, bool test_run, Manager **_m) {
        Manager *m;
        int r;

        assert(_m);
        assert(running_as >= 0);
        assert(running_as < _SYSTEMD_RUNNING_AS_MAX);

        m = new0(Manager, 1);
        if (!m)
                return -ENOMEM;

#ifdef ENABLE_EFI
        if (detect_container(NULL) <= 0)
                boot_timestamps(&m->userspace_timestamp, &m->firmware_timestamp, &m->loader_timestamp);
#endif

        m->running_as = running_as;
        m->exit_code = _MANAGER_EXIT_CODE_INVALID;

        m->idle_pipe[0] = m->idle_pipe[1] = m->idle_pipe[2] = m->idle_pipe[3] = -1;

        m->pin_cgroupfs_fd = m->notify_fd = m->signal_fd = m->time_change_fd = m->dev_autofs_fd = m->private_listen_fd = m->kdbus_fd = -1;
        m->current_job_id = 1; /* start as id #1, so that we can leave #0 around as "null-like" value */

        m->resolv_conf_inotify_fd = -1;
        m->ask_password_inotify_fd = -1;
        m->have_ask_password = -EINVAL; /* we don't know */

        m->test_run = test_run;

        r = manager_default_environment(m);
        if (r < 0)
                goto fail;

        r = hashmap_ensure_allocated(&m->units, string_hash_func, string_compare_func);
        if (r < 0)
                goto fail;

        r = hashmap_ensure_allocated(&m->jobs, trivial_hash_func, trivial_compare_func);
        if (r < 0)
                goto fail;

        r = hashmap_ensure_allocated(&m->cgroup_unit, string_hash_func, string_compare_func);
        if (r < 0)
                goto fail;

        r = hashmap_ensure_allocated(&m->watch_bus, string_hash_func, string_compare_func);
        if (r < 0)
                goto fail;

        r = sd_event_default(&m->event);
        if (r < 0)
                goto fail;

        r = sd_event_add_defer(m->event, &m->run_queue_event_source, manager_dispatch_run_queue, m);
        if (r < 0)
                goto fail;

        r = sd_event_source_set_priority(m->run_queue_event_source, SD_EVENT_PRIORITY_IDLE);
        if (r < 0)
                goto fail;

        r = sd_event_source_set_enabled(m->run_queue_event_source, SD_EVENT_OFF);
        if (r < 0)
                goto fail;

        r = manager_setup_signals(m);
        if (r < 0)
                goto fail;

        r = manager_setup_cgroup(m);
        if (r < 0)
                goto fail;

        r = manager_setup_time_change(m);
        if (r < 0)
                goto fail;

        r = manager_setup_resolv_conf_change(m);
        if (r < 0)
                goto fail;

        m->udev = udev_new();
        if (!m->udev) {
                r = -ENOMEM;
                goto fail;
        }

        /* Note that we set up neither kdbus, nor the notify fd
         * here. We do that after deserialization, since they might
         * have gotten serialized across the reexec. */

        m->taint_usr = dir_is_empty("/usr") > 0;

        *_m = m;
        return 0;

fail:
        manager_free(m);
        return r;
}

static int manager_setup_notify(Manager *m) {
        union {
                struct sockaddr sa;
                struct sockaddr_un un;
        } sa = {
                .sa.sa_family = AF_UNIX,
        };
        int one = 1, r;

        if (m->test_run)
                return 0;

        if (m->notify_fd < 0) {
                _cleanup_close_ int fd = -1;

                /* First free all secondary fields */
                free(m->notify_socket);
                m->notify_socket = NULL;
                m->notify_event_source = sd_event_source_unref(m->notify_event_source);

                fd = socket(AF_UNIX, SOCK_DGRAM|SOCK_CLOEXEC|SOCK_NONBLOCK, 0);
                if (fd < 0) {
                        log_error("Failed to allocate notification socket: %m");
                        return -errno;
                }

                if (getpid() != 1 || detect_container(NULL) > 0)
                        snprintf(sa.un.sun_path, sizeof(sa.un.sun_path), NOTIFY_SOCKET "/%" PRIx64, random_u64());
                else
                        strncpy(sa.un.sun_path, NOTIFY_SOCKET, sizeof(sa.un.sun_path));
                sa.un.sun_path[0] = 0;

                r = bind(fd, &sa.sa, offsetof(struct sockaddr_un, sun_path) + 1 + strlen(sa.un.sun_path+1));
                if (r < 0) {
                        log_error("bind(@%s) failed: %m", sa.un.sun_path+1);
                        if (errno == EADDRINUSE) {
                                log_notice("Removing %s socket and trying again.", m->notify_socket);
                                r = unlink(m->notify_socket);
                                if (r < 0) {
                                        log_error("Failed to remove %s: %m", m->notify_socket);
                                        return -EADDRINUSE;
                                }

                                r = bind(fd, &sa.sa, offsetof(struct sockaddr_un, sun_path) + strlen(sa.un.sun_path));
                                if (r < 0) {
                                        log_error("bind(@%s) failed: %m", sa.un.sun_path+1);
                                        return -errno;
                                }
                        } else
                                return -errno;
                }

                r = setsockopt(fd, SOL_SOCKET, SO_PASSCRED, &one, sizeof(one));
                if (r < 0) {
                        log_error("SO_PASSCRED failed: %m");
                        return -errno;
                }

                sa.un.sun_path[0] = '@';
                m->notify_socket = strdup(sa.un.sun_path);
                if (!m->notify_socket)
                        return log_oom();

                m->notify_fd = fd;
                fd = -1;

                log_debug("Using notification socket %s", m->notify_socket);
        }

        if (!m->notify_event_source) {
                r = sd_event_add_io(m->event, &m->notify_event_source, m->notify_fd, EPOLLIN, manager_dispatch_notify_fd, m);
                if (r < 0) {
                        log_error("Failed to allocate notify event source: %s", strerror(-r));
                        return -errno;
                }

                /* Process signals a bit earlier than SIGCHLD, so that we can
                 * still identify to which service an exit message belongs */
                r = sd_event_source_set_priority(m->notify_event_source, -7);
                if (r < 0) {
                        log_error("Failed to set priority of notify event source: %s", strerror(-r));
                        return r;
                }
        }

        return 0;
}

static int manager_setup_kdbus(Manager *m) {
#ifdef ENABLE_KDBUS
        _cleanup_free_ char *p = NULL;

        assert(m);

        if (m->test_run || m->kdbus_fd >= 0)
                return 0;

        m->kdbus_fd = bus_kernel_create_bus(m->running_as == SYSTEMD_SYSTEM ? "system" : "user", m->running_as == SYSTEMD_SYSTEM, &p);
        if (m->kdbus_fd < 0) {
                log_debug("Failed to set up kdbus: %s", strerror(-m->kdbus_fd));
                return m->kdbus_fd;
        }

        log_debug("Successfully set up kdbus on %s", p);

        /* Create the namespace directory here, so that the contents
         * of that directory is not visible to non-root users. This is
         * necessary to ensure that users cannot get access to busses
         * of virtualized users when no UID namespacing is used. */
        if (m->running_as == SYSTEMD_SYSTEM)
                mkdir_p_label("/dev/kdbus/domain", 0700);
#endif

        return 0;
}

static int manager_connect_bus(Manager *m, bool reexecuting) {
        bool try_bus_connect;

        assert(m);

        if (m->test_run)
                return 0;

        try_bus_connect =
                m->kdbus_fd >= 0 ||
                reexecuting ||
                (m->running_as == SYSTEMD_USER && getenv("DBUS_SESSION_BUS_ADDRESS"));

        /* Try to connect to the busses, if possible. */
        return bus_init(m, try_bus_connect);
}

static unsigned manager_dispatch_cleanup_queue(Manager *m) {
        Unit *u;
        unsigned n = 0;

        assert(m);

        while ((u = m->cleanup_queue)) {
                assert(u->in_cleanup_queue);

                unit_free(u);
                n++;
        }

        return n;
}

enum {
        GC_OFFSET_IN_PATH,  /* This one is on the path we were traveling */
        GC_OFFSET_UNSURE,   /* No clue */
        GC_OFFSET_GOOD,     /* We still need this unit */
        GC_OFFSET_BAD,      /* We don't need this unit anymore */
        _GC_OFFSET_MAX
};

static void unit_gc_sweep(Unit *u, unsigned gc_marker) {
        Iterator i;
        Unit *other;
        bool is_bad;

        assert(u);

        if (u->gc_marker == gc_marker + GC_OFFSET_GOOD ||
            u->gc_marker == gc_marker + GC_OFFSET_BAD ||
            u->gc_marker == gc_marker + GC_OFFSET_IN_PATH)
                return;

        if (u->in_cleanup_queue)
                goto bad;

        if (unit_check_gc(u))
                goto good;

        u->gc_marker = gc_marker + GC_OFFSET_IN_PATH;

        is_bad = true;

        SET_FOREACH(other, u->dependencies[UNIT_REFERENCED_BY], i) {
                unit_gc_sweep(other, gc_marker);

                if (other->gc_marker == gc_marker + GC_OFFSET_GOOD)
                        goto good;

                if (other->gc_marker != gc_marker + GC_OFFSET_BAD)
                        is_bad = false;
        }

        if (is_bad)
                goto bad;

        /* We were unable to find anything out about this entry, so
         * let's investigate it later */
        u->gc_marker = gc_marker + GC_OFFSET_UNSURE;
        unit_add_to_gc_queue(u);
        return;

bad:
        /* We definitely know that this one is not useful anymore, so
         * let's mark it for deletion */
        u->gc_marker = gc_marker + GC_OFFSET_BAD;
        unit_add_to_cleanup_queue(u);
        return;

good:
        u->gc_marker = gc_marker + GC_OFFSET_GOOD;
}

static unsigned manager_dispatch_gc_queue(Manager *m) {
        Unit *u;
        unsigned n = 0;
        unsigned gc_marker;

        assert(m);

        /* log_debug("Running GC..."); */

        m->gc_marker += _GC_OFFSET_MAX;
        if (m->gc_marker + _GC_OFFSET_MAX <= _GC_OFFSET_MAX)
                m->gc_marker = 1;

        gc_marker = m->gc_marker;

        while ((u = m->gc_queue)) {
                assert(u->in_gc_queue);

                unit_gc_sweep(u, gc_marker);

                LIST_REMOVE(gc_queue, m->gc_queue, u);
                u->in_gc_queue = false;

                n++;

                if (u->gc_marker == gc_marker + GC_OFFSET_BAD ||
                    u->gc_marker == gc_marker + GC_OFFSET_UNSURE) {
                        log_debug_unit(u->id, "Collecting %s", u->id);
                        u->gc_marker = gc_marker + GC_OFFSET_BAD;
                        unit_add_to_cleanup_queue(u);
                }
        }

        m->n_in_gc_queue = 0;

        return n;
}

static void manager_clear_jobs_and_units(Manager *m) {
        Unit *u;

        assert(m);

        while ((u = hashmap_first(m->units)))
                unit_free(u);

        manager_dispatch_cleanup_queue(m);

        assert(!m->load_queue);
        assert(!m->run_queue);
        assert(!m->dbus_unit_queue);
        assert(!m->dbus_job_queue);
        assert(!m->cleanup_queue);
        assert(!m->gc_queue);

        assert(hashmap_isempty(m->jobs));
        assert(hashmap_isempty(m->units));

        m->n_on_console = 0;
        m->n_running_jobs = 0;
}

void manager_free(Manager *m) {
        UnitType c;
        int i;

        assert(m);

        manager_shutdown_resolv_conf_change(m);

        manager_clear_jobs_and_units(m);

        for (c = 0; c < _UNIT_TYPE_MAX; c++)
                if (unit_vtable[c]->shutdown)
                        unit_vtable[c]->shutdown(m);

        /* If we reexecute ourselves, we keep the root cgroup
         * around */
        manager_shutdown_cgroup(m, m->exit_code != MANAGER_REEXECUTE);

        manager_undo_generators(m);

        bus_done(m);

        hashmap_free(m->units);
        hashmap_free(m->jobs);
        hashmap_free(m->watch_pids1);
        hashmap_free(m->watch_pids2);
        hashmap_free(m->watch_bus);

        sd_event_source_unref(m->signal_event_source);
        sd_event_source_unref(m->notify_event_source);
        sd_event_source_unref(m->time_change_event_source);
        sd_event_source_unref(m->jobs_in_progress_event_source);
        sd_event_source_unref(m->idle_pipe_event_source);
        sd_event_source_unref(m->run_queue_event_source);

        if (m->signal_fd >= 0)
                close_nointr_nofail(m->signal_fd);
        if (m->notify_fd >= 0)
                close_nointr_nofail(m->notify_fd);
        if (m->time_change_fd >= 0)
                close_nointr_nofail(m->time_change_fd);
        if (m->kdbus_fd >= 0)
                close_nointr_nofail(m->kdbus_fd);

        manager_close_ask_password(m);

        manager_close_idle_pipe(m);

        udev_unref(m->udev);
        sd_event_unref(m->event);

        free(m->notify_socket);

        lookup_paths_free(&m->lookup_paths);
        strv_free(m->environment);

        hashmap_free(m->cgroup_unit);
        set_free_free(m->unit_path_cache);

        free(m->switch_root);
        free(m->switch_root_init);

        for (i = 0; i < RLIMIT_NLIMITS; i++)
                free(m->rlimit[i]);

        assert(hashmap_isempty(m->units_requiring_mounts_for));
        hashmap_free(m->units_requiring_mounts_for);

        free(m);
}

int manager_enumerate(Manager *m) {
        int r = 0, q;
        UnitType c;

        assert(m);

        /* Let's ask every type to load all units from disk/kernel
         * that it might know */
        for (c = 0; c < _UNIT_TYPE_MAX; c++)
                if (unit_vtable[c]->enumerate) {
                        q = unit_vtable[c]->enumerate(m);
                        if (q < 0)
                                r = q;
                }

        manager_dispatch_load_queue(m);
        return r;
}

static int manager_coldplug(Manager *m) {
        int r = 0;
        Iterator i;
        Unit *u;
        char *k;

        assert(m);

        /* Then, let's set up their initial state. */
        HASHMAP_FOREACH_KEY(u, k, m->units, i) {
                int q;

                /* ignore aliases */
                if (u->id != k)
                        continue;

                q = unit_coldplug(u);
                if (q < 0)
                        r = q;
        }

        return r;
}

static void manager_build_unit_path_cache(Manager *m) {
        char **i;
        _cleanup_closedir_ DIR *d = NULL;
        int r;

        assert(m);

        set_free_free(m->unit_path_cache);

        m->unit_path_cache = set_new(string_hash_func, string_compare_func);
        if (!m->unit_path_cache) {
                log_error("Failed to allocate unit path cache.");
                return;
        }

        /* This simply builds a list of files we know exist, so that
         * we don't always have to go to disk */

        STRV_FOREACH(i, m->lookup_paths.unit_path) {
                struct dirent *de;

                d = opendir(*i);
                if (!d) {
                        if (errno != ENOENT)
                                log_error("Failed to open directory %s: %m", *i);
                        continue;
                }

                while ((de = readdir(d))) {
                        char *p;

                        if (ignore_file(de->d_name))
                                continue;

                        p = strjoin(streq(*i, "/") ? "" : *i, "/", de->d_name, NULL);
                        if (!p) {
                                r = -ENOMEM;
                                goto fail;
                        }

                        r = set_consume(m->unit_path_cache, p);
                        if (r < 0)
                                goto fail;
                }

                closedir(d);
                d = NULL;
        }

        return;

fail:
        log_error("Failed to build unit path cache: %s", strerror(-r));

        set_free_free(m->unit_path_cache);
        m->unit_path_cache = NULL;
}


static int manager_distribute_fds(Manager *m, FDSet *fds) {
        Unit *u;
        Iterator i;
        int r;

        assert(m);

        HASHMAP_FOREACH(u, m->units, i) {

                if (fdset_size(fds) <= 0)
                        break;

                if (UNIT_VTABLE(u)->distribute_fds) {
                        r = UNIT_VTABLE(u)->distribute_fds(u, fds);
                        if (r < 0)
                                return r;
                }
        }

        return 0;
}

int manager_startup(Manager *m, FILE *serialization, FDSet *fds) {
        int r, q;

        assert(m);

        dual_timestamp_get(&m->generators_start_timestamp);
        manager_run_generators(m);
        dual_timestamp_get(&m->generators_finish_timestamp);

        r = lookup_paths_init(
                        &m->lookup_paths, m->running_as, true,
                        m->generator_unit_path,
                        m->generator_unit_path_early,
                        m->generator_unit_path_late);
        if (r < 0)
                return r;

        manager_build_unit_path_cache(m);

        /* If we will deserialize make sure that during enumeration
         * this is already known, so we increase the counter here
         * already */
        if (serialization)
                m->n_reloading ++;

        /* First, enumerate what we can from all config files */
        dual_timestamp_get(&m->units_load_start_timestamp);
        r = manager_enumerate(m);
        dual_timestamp_get(&m->units_load_finish_timestamp);

        /* Second, deserialize if there is something to deserialize */
        if (serialization)
                r = manager_deserialize(m, serialization, fds);

        /* Any fds left? Find some unit which wants them. This is
         * useful to allow container managers to pass some file
         * descriptors to us pre-initialized. This enables
         * socket-based activation of entire containers. */
        if (fdset_size(fds) > 0) {
                q = manager_distribute_fds(m, fds);
                if (q < 0 && r == 0)
                        r = q;
        }

        /* We might have deserialized the notify fd, but if we didn't
         * then let's create the bus now */
        q = manager_setup_notify(m);
        if (q < 0 && r == 0)
                r = q;

        /* We might have deserialized the kdbus control fd, but if we
         * didn't, then let's create the bus now. */
        manager_setup_kdbus(m);
        manager_connect_bus(m, !!serialization);
        bus_track_coldplug(m, &m->subscribed, &m->deserialized_subscribed);

        /* Third, fire things up! */
        q = manager_coldplug(m);
        if (q < 0 && r == 0)
                r = q;

        if (serialization) {
                assert(m->n_reloading > 0);
                m->n_reloading --;

                /* Let's wait for the UnitNew/JobNew messages being
                 * sent, before we notify that the reload is
                 * finished */
                m->send_reloading_done = true;
        }

        return r;
}

int manager_add_job(Manager *m, JobType type, Unit *unit, JobMode mode, bool override, sd_bus_error *e, Job **_ret) {
        int r;
        Transaction *tr;

        assert(m);
        assert(type < _JOB_TYPE_MAX);
        assert(unit);
        assert(mode < _JOB_MODE_MAX);

        if (mode == JOB_ISOLATE && type != JOB_START) {
                sd_bus_error_setf(e, SD_BUS_ERROR_INVALID_ARGS, "Isolate is only valid for start.");
                return -EINVAL;
        }

        if (mode == JOB_ISOLATE && !unit->allow_isolate) {
                sd_bus_error_setf(e, BUS_ERROR_NO_ISOLATION, "Operation refused, unit may not be isolated.");
                return -EPERM;
        }

        log_debug_unit(unit->id,
                       "Trying to enqueue job %s/%s/%s", unit->id,
                       job_type_to_string(type), job_mode_to_string(mode));

        job_type_collapse(&type, unit);

        tr = transaction_new(mode == JOB_REPLACE_IRREVERSIBLY);
        if (!tr)
                return -ENOMEM;

        r = transaction_add_job_and_dependencies(tr, type, unit, NULL, true, override, false,
                                                 mode == JOB_IGNORE_DEPENDENCIES || mode == JOB_IGNORE_REQUIREMENTS,
                                                 mode == JOB_IGNORE_DEPENDENCIES, e);
        if (r < 0)
                goto tr_abort;

        if (mode == JOB_ISOLATE) {
                r = transaction_add_isolate_jobs(tr, m);
                if (r < 0)
                        goto tr_abort;
        }

        r = transaction_activate(tr, m, mode, e);
        if (r < 0)
                goto tr_abort;

        log_debug_unit(unit->id,
                       "Enqueued job %s/%s as %u", unit->id,
                       job_type_to_string(type), (unsigned) tr->anchor_job->id);

        if (_ret)
                *_ret = tr->anchor_job;

        transaction_free(tr);
        return 0;

tr_abort:
        transaction_abort(tr);
        transaction_free(tr);
        return r;
}

int manager_add_job_by_name(Manager *m, JobType type, const char *name, JobMode mode, bool override, sd_bus_error *e, Job **_ret) {
        Unit *unit;
        int r;

        assert(m);
        assert(type < _JOB_TYPE_MAX);
        assert(name);
        assert(mode < _JOB_MODE_MAX);

        r = manager_load_unit(m, name, NULL, NULL, &unit);
        if (r < 0)
                return r;

        return manager_add_job(m, type, unit, mode, override, e, _ret);
}

Job *manager_get_job(Manager *m, uint32_t id) {
        assert(m);

        return hashmap_get(m->jobs, UINT32_TO_PTR(id));
}

Unit *manager_get_unit(Manager *m, const char *name) {
        assert(m);
        assert(name);

        return hashmap_get(m->units, name);
}

unsigned manager_dispatch_load_queue(Manager *m) {
        Unit *u;
        unsigned n = 0;

        assert(m);

        /* Make sure we are not run recursively */
        if (m->dispatching_load_queue)
                return 0;

        m->dispatching_load_queue = true;

        /* Dispatches the load queue. Takes a unit from the queue and
         * tries to load its data until the queue is empty */

        while ((u = m->load_queue)) {
                assert(u->in_load_queue);

                unit_load(u);
                n++;
        }

        m->dispatching_load_queue = false;
        return n;
}

int manager_load_unit_prepare(
                Manager *m,
                const char *name,
                const char *path,
                sd_bus_error *e,
                Unit **_ret) {

        Unit *ret;
        UnitType t;
        int r;

        assert(m);
        assert(name || path);

        /* This will prepare the unit for loading, but not actually
         * load anything from disk. */

        if (path && !is_path(path))
                return sd_bus_error_setf(e, SD_BUS_ERROR_INVALID_ARGS, "Path %s is not absolute.", path);

        if (!name)
                name = basename(path);

        t = unit_name_to_type(name);

        if (t == _UNIT_TYPE_INVALID || !unit_name_is_valid(name, TEMPLATE_INVALID))
                return sd_bus_error_setf(e, SD_BUS_ERROR_INVALID_ARGS, "Unit name %s is not valid.", name);

        ret = manager_get_unit(m, name);
        if (ret) {
                *_ret = ret;
                return 1;
        }

        ret = unit_new(m, unit_vtable[t]->object_size);
        if (!ret)
                return -ENOMEM;

        if (path) {
                ret->fragment_path = strdup(path);
                if (!ret->fragment_path) {
                        unit_free(ret);
                        return -ENOMEM;
                }
        }

        r = unit_add_name(ret, name);
        if (r < 0) {
                unit_free(ret);
                return r;
        }

        unit_add_to_load_queue(ret);
        unit_add_to_dbus_queue(ret);
        unit_add_to_gc_queue(ret);

        if (_ret)
                *_ret = ret;

        return 0;
}

int manager_load_unit(
                Manager *m,
                const char *name,
                const char *path,
                sd_bus_error *e,
                Unit **_ret) {

        int r;

        assert(m);

        /* This will load the service information files, but not actually
         * start any services or anything. */

        r = manager_load_unit_prepare(m, name, path, e, _ret);
        if (r != 0)
                return r;

        manager_dispatch_load_queue(m);

        if (_ret)
                *_ret = unit_follow_merge(*_ret);

        return 0;
}

void manager_dump_jobs(Manager *s, FILE *f, const char *prefix) {
        Iterator i;
        Job *j;

        assert(s);
        assert(f);

        HASHMAP_FOREACH(j, s->jobs, i)
                job_dump(j, f, prefix);
}

void manager_dump_units(Manager *s, FILE *f, const char *prefix) {
        Iterator i;
        Unit *u;
        const char *t;

        assert(s);
        assert(f);

        HASHMAP_FOREACH_KEY(u, t, s->units, i)
                if (u->id == t)
                        unit_dump(u, f, prefix);
}

void manager_clear_jobs(Manager *m) {
        Job *j;

        assert(m);

        while ((j = hashmap_first(m->jobs)))
                /* No need to recurse. We're cancelling all jobs. */
                job_finish_and_invalidate(j, JOB_CANCELED, false);
}

static int manager_dispatch_run_queue(sd_event_source *source, void *userdata) {
        Manager *m = userdata;
        Job *j;

        assert(source);
        assert(m);

        while ((j = m->run_queue)) {
                assert(j->installed);
                assert(j->in_run_queue);

                job_run_and_invalidate(j);
        }

        if (m->n_running_jobs > 0)
                manager_watch_jobs_in_progress(m);

        if (m->n_on_console > 0)
                manager_watch_idle_pipe(m);

        return 1;
}

static unsigned manager_dispatch_dbus_queue(Manager *m) {
        Job *j;
        Unit *u;
        unsigned n = 0;

        assert(m);

        if (m->dispatching_dbus_queue)
                return 0;

        m->dispatching_dbus_queue = true;

        while ((u = m->dbus_unit_queue)) {
                assert(u->in_dbus_queue);

                bus_unit_send_change_signal(u);
                n++;
        }

        while ((j = m->dbus_job_queue)) {
                assert(j->in_dbus_queue);

                bus_job_send_change_signal(j);
                n++;
        }

        m->dispatching_dbus_queue = false;

        if (m->send_reloading_done) {
                m->send_reloading_done = false;

                bus_manager_send_reloading(m, false);
        }

        if (m->queued_message)
                bus_send_queued_message(m);

        return n;
}

static void manager_invoke_notify_message(Manager *m, Unit *u, pid_t pid, char *buf, size_t n) {
        _cleanup_strv_free_ char **tags = NULL;

        assert(m);
        assert(u);
        assert(buf);
        assert(n > 0);

        tags = strv_split(buf, "\n\r");
        if (!tags) {
                log_oom();
                return;
        }

        log_debug_unit(u->id, "Got notification message for unit %s", u->id);

        if (UNIT_VTABLE(u)->notify_message)
                UNIT_VTABLE(u)->notify_message(u, pid, tags);
}

static int manager_dispatch_notify_fd(sd_event_source *source, int fd, uint32_t revents, void *userdata) {
        Manager *m = userdata;
        ssize_t n;

        assert(m);
        assert(m->notify_fd == fd);

        if (revents != EPOLLIN) {
                log_warning("Got unexpected poll event for notify fd.");
                return 0;
        }

        for (;;) {
                char buf[4096];
                struct iovec iovec = {
                        .iov_base = buf,
                        .iov_len = sizeof(buf)-1,
                };
                bool found = false;

                union {
                        struct cmsghdr cmsghdr;
                        uint8_t buf[CMSG_SPACE(sizeof(struct ucred))];
                } control = {};

                struct msghdr msghdr = {
                        .msg_iov = &iovec,
                        .msg_iovlen = 1,
                        .msg_control = &control,
                        .msg_controllen = sizeof(control),
                };
                struct ucred *ucred;
                Unit *u;

                n = recvmsg(m->notify_fd, &msghdr, MSG_DONTWAIT);
                if (n <= 0) {
                        if (n == 0)
                                return -EIO;

                        if (errno == EAGAIN || errno == EINTR)
                                break;

                        return -errno;
                }

                if (msghdr.msg_controllen < CMSG_LEN(sizeof(struct ucred)) ||
                    control.cmsghdr.cmsg_level != SOL_SOCKET ||
                    control.cmsghdr.cmsg_type != SCM_CREDENTIALS ||
                    control.cmsghdr.cmsg_len != CMSG_LEN(sizeof(struct ucred))) {
                        log_warning("Received notify message without credentials. Ignoring.");
                        continue;
                }

                ucred = (struct ucred*) CMSG_DATA(&control.cmsghdr);

                assert((size_t) n < sizeof(buf));
                buf[n] = 0;

                u = manager_get_unit_by_pid(m, ucred->pid);
                if (u) {
                        manager_invoke_notify_message(m, u, ucred->pid, buf, n);
                        found = true;
                }

                u = hashmap_get(m->watch_pids1, LONG_TO_PTR(ucred->pid));
                if (u) {
                        manager_invoke_notify_message(m, u, ucred->pid, buf, n);
                        found = true;
                }

                u = hashmap_get(m->watch_pids2, LONG_TO_PTR(ucred->pid));
                if (u) {
                        manager_invoke_notify_message(m, u, ucred->pid, buf, n);
                        found = true;
                }

                if (!found)
                        log_warning("Cannot find unit for notify message of PID "PID_FMT".", ucred->pid);
        }

        return 0;
}

static void invoke_sigchld_event(Manager *m, Unit *u, siginfo_t *si) {
        assert(m);
        assert(u);
        assert(si);

        log_debug_unit(u->id, "Child "PID_FMT" belongs to %s", si->si_pid, u->id);

        unit_unwatch_pid(u, si->si_pid);
        UNIT_VTABLE(u)->sigchld_event(u, si->si_pid, si->si_code, si->si_status);
}

static int manager_dispatch_sigchld(Manager *m) {
        assert(m);

        for (;;) {
                siginfo_t si = {};

                /* First we call waitd() for a PID and do not reap the
                 * zombie. That way we can still access /proc/$PID for
                 * it while it is a zombie. */
                if (waitid(P_ALL, 0, &si, WEXITED|WNOHANG|WNOWAIT) < 0) {

                        if (errno == ECHILD)
                                break;

                        if (errno == EINTR)
                                continue;

                        return -errno;
                }

                if (si.si_pid <= 0)
                        break;

                if (si.si_code == CLD_EXITED || si.si_code == CLD_KILLED || si.si_code == CLD_DUMPED) {
                        _cleanup_free_ char *name = NULL;
                        Unit *u;

                        get_process_comm(si.si_pid, &name);

                        log_debug("Child "PID_FMT" (%s) died (code=%s, status=%i/%s)",
                                  si.si_pid, strna(name),
                                  sigchld_code_to_string(si.si_code),
                                  si.si_status,
                                  strna(si.si_code == CLD_EXITED
                                        ? exit_status_to_string(si.si_status, EXIT_STATUS_FULL)
                                        : signal_to_string(si.si_status)));

                        /* And now figure out the unit this belongs
                         * to, it might be multiple... */
                        u = manager_get_unit_by_pid(m, si.si_pid);
                        if (u)
                                invoke_sigchld_event(m, u, &si);
                        u = hashmap_get(m->watch_pids1, LONG_TO_PTR(si.si_pid));
                        if (u)
                                invoke_sigchld_event(m, u, &si);
                        u = hashmap_get(m->watch_pids2, LONG_TO_PTR(si.si_pid));
                        if (u)
                                invoke_sigchld_event(m, u, &si);
                }

                /* And now, we actually reap the zombie. */
                if (waitid(P_PID, si.si_pid, &si, WEXITED) < 0) {
                        if (errno == EINTR)
                                continue;

                        return -errno;
                }
        }

        return 0;
}

static int manager_start_target(Manager *m, const char *name, JobMode mode) {
        _cleanup_bus_error_free_ sd_bus_error error = SD_BUS_ERROR_NULL;
        int r;

        log_debug_unit(name, "Activating special unit %s", name);

        r = manager_add_job_by_name(m, JOB_START, name, mode, true, &error, NULL);
        if (r < 0)
                log_error_unit(name, "Failed to enqueue %s job: %s", name, bus_error_message(&error, r));

        return r;
}

static int manager_dispatch_signal_fd(sd_event_source *source, int fd, uint32_t revents, void *userdata) {
        Manager *m = userdata;
        ssize_t n;
        struct signalfd_siginfo sfsi;
        bool sigchld = false;

        assert(m);
        assert(m->signal_fd == fd);

        if (revents != EPOLLIN) {
                log_warning("Got unexpected events from signal file descriptor.");
                return 0;
        }

        for (;;) {
                n = read(m->signal_fd, &sfsi, sizeof(sfsi));
                if (n != sizeof(sfsi)) {

                        if (n >= 0)
                                return -EIO;

                        if (errno == EINTR || errno == EAGAIN)
                                break;

                        return -errno;
                }

                log_received_signal(sfsi.ssi_signo == SIGCHLD ||
                                    (sfsi.ssi_signo == SIGTERM && m->running_as == SYSTEMD_USER)
                                    ? LOG_DEBUG : LOG_INFO,
                                    &sfsi);

                switch (sfsi.ssi_signo) {

                case SIGCHLD:
                        sigchld = true;
                        break;

                case SIGTERM:
                        if (m->running_as == SYSTEMD_SYSTEM) {
                                /* This is for compatibility with the
                                 * original sysvinit */
                                m->exit_code = MANAGER_REEXECUTE;
                                break;
                        }

                        /* Fall through */

                case SIGINT:
                        if (m->running_as == SYSTEMD_SYSTEM) {
                                manager_start_target(m, SPECIAL_CTRL_ALT_DEL_TARGET, JOB_REPLACE_IRREVERSIBLY);
                                break;
                        }

                        /* Run the exit target if there is one, if not, just exit. */
                        if (manager_start_target(m, SPECIAL_EXIT_TARGET, JOB_REPLACE) < 0) {
                                m->exit_code = MANAGER_EXIT;
                                return 0;
                        }

                        break;

                case SIGWINCH:
                        if (m->running_as == SYSTEMD_SYSTEM)
                                manager_start_target(m, SPECIAL_KBREQUEST_TARGET, JOB_REPLACE);

                        /* This is a nop on non-init */
                        break;

                case SIGPWR:
                        if (m->running_as == SYSTEMD_SYSTEM)
                                manager_start_target(m, SPECIAL_SIGPWR_TARGET, JOB_REPLACE);

                        /* This is a nop on non-init */
                        break;

                case SIGUSR1: {
                        Unit *u;

                        u = manager_get_unit(m, SPECIAL_DBUS_SERVICE);

                        if (!u || UNIT_IS_ACTIVE_OR_RELOADING(unit_active_state(u))) {
                                log_info("Trying to reconnect to bus...");
                                bus_init(m, true);
                        }

                        if (!u || !UNIT_IS_ACTIVE_OR_ACTIVATING(unit_active_state(u))) {
                                log_info("Loading D-Bus service...");
                                manager_start_target(m, SPECIAL_DBUS_SERVICE, JOB_REPLACE);
                        }

                        break;
                }

                case SIGUSR2: {
                        _cleanup_free_ char *dump = NULL;
                        _cleanup_fclose_ FILE *f = NULL;
                        size_t size;

                        f = open_memstream(&dump, &size);
                        if (!f) {
                                log_warning("Failed to allocate memory stream.");
                                break;
                        }

                        manager_dump_units(m, f, "\t");
                        manager_dump_jobs(m, f, "\t");

                        if (ferror(f)) {
                                log_warning("Failed to write status stream");
                                break;
                        }

                        if (fflush(f)) {
                                log_warning("Failed to flush status stream");
                                break;
                        }

                        log_dump(LOG_INFO, dump);
                        break;
                }

                case SIGHUP:
                        m->exit_code = MANAGER_RELOAD;
                        break;

                default: {

                        /* Starting SIGRTMIN+0 */
                        static const char * const target_table[] = {
                                [0] = SPECIAL_DEFAULT_TARGET,
                                [1] = SPECIAL_RESCUE_TARGET,
                                [2] = SPECIAL_EMERGENCY_TARGET,
                                [3] = SPECIAL_HALT_TARGET,
                                [4] = SPECIAL_POWEROFF_TARGET,
                                [5] = SPECIAL_REBOOT_TARGET,
                                [6] = SPECIAL_KEXEC_TARGET
                        };

                        /* Starting SIGRTMIN+13, so that target halt and system halt are 10 apart */
                        static const ManagerExitCode code_table[] = {
                                [0] = MANAGER_HALT,
                                [1] = MANAGER_POWEROFF,
                                [2] = MANAGER_REBOOT,
                                [3] = MANAGER_KEXEC
                        };

                        if ((int) sfsi.ssi_signo >= SIGRTMIN+0 &&
                            (int) sfsi.ssi_signo < SIGRTMIN+(int) ELEMENTSOF(target_table)) {
                                int idx = (int) sfsi.ssi_signo - SIGRTMIN;
                                manager_start_target(m, target_table[idx],
                                                     (idx == 1 || idx == 2) ? JOB_ISOLATE : JOB_REPLACE);
                                break;
                        }

                        if ((int) sfsi.ssi_signo >= SIGRTMIN+13 &&
                            (int) sfsi.ssi_signo < SIGRTMIN+13+(int) ELEMENTSOF(code_table)) {
                                m->exit_code = code_table[sfsi.ssi_signo - SIGRTMIN - 13];
                                break;
                        }

                        switch (sfsi.ssi_signo - SIGRTMIN) {

                        case 20:
                                log_debug("Enabling showing of status.");
                                manager_set_show_status(m, SHOW_STATUS_YES);
                                break;

                        case 21:
                                log_debug("Disabling showing of status.");
                                manager_set_show_status(m, SHOW_STATUS_NO);
                                break;

                        case 22:
                                log_set_max_level(LOG_DEBUG);
                                log_notice("Setting log level to debug.");
                                break;

                        case 23:
                                log_set_max_level(LOG_INFO);
                                log_notice("Setting log level to info.");
                                break;

                        case 24:
                                if (m->running_as == SYSTEMD_USER) {
                                        m->exit_code = MANAGER_EXIT;
                                        return 0;
                                }

                                /* This is a nop on init */
                                break;

                        case 26:
                                log_set_target(LOG_TARGET_JOURNAL_OR_KMSG);
                                log_notice("Setting log target to journal-or-kmsg.");
                                break;

                        case 27:
                                log_set_target(LOG_TARGET_CONSOLE);
                                log_notice("Setting log target to console.");
                                break;

                        case 28:
                                log_set_target(LOG_TARGET_KMSG);
                                log_notice("Setting log target to kmsg.");
                                break;

                        case 29:
                                log_set_target(LOG_TARGET_SYSLOG_OR_KMSG);
                                log_notice("Setting log target to syslog-or-kmsg.");
                                break;

                        default:
                                log_warning("Got unhandled signal <%s>.", signal_to_string(sfsi.ssi_signo));
                        }
                }
                }
        }

        if (sigchld)
                manager_dispatch_sigchld(m);

        return 0;
}

static int manager_dispatch_time_change_fd(sd_event_source *source, int fd, uint32_t revents, void *userdata) {
        Manager *m = userdata;
        Iterator i;
        Unit *u;

        assert(m);
        assert(m->time_change_fd == fd);

        log_struct(LOG_INFO,
                   MESSAGE_ID(SD_MESSAGE_TIME_CHANGE),
                   "MESSAGE=Time has been changed",
                   NULL);

        /* Restart the watch */
        m->time_change_event_source = sd_event_source_unref(m->time_change_event_source);

        close_nointr_nofail(m->time_change_fd);
        m->time_change_fd = -1;

        manager_setup_time_change(m);

        HASHMAP_FOREACH(u, m->units, i)
                if (UNIT_VTABLE(u)->time_change)
                        UNIT_VTABLE(u)->time_change(u);

        return 0;
}

static int manager_dispatch_idle_pipe_fd(sd_event_source *source, int fd, uint32_t revents, void *userdata) {
        Manager *m = userdata;

        assert(m);
        assert(m->idle_pipe[2] == fd);

        m->no_console_output = m->n_on_console > 0;

        m->idle_pipe_event_source = sd_event_source_unref(m->idle_pipe_event_source);
        manager_close_idle_pipe(m);

        return 0;
}

static int manager_dispatch_jobs_in_progress(sd_event_source *source, usec_t usec, void *userdata) {
        Manager *m = userdata;
        int r;
        uint64_t next;

        assert(m);
        assert(source);

        if (m->n_running_jobs > 0)
                manager_print_jobs_in_progress(m);

        next = now(CLOCK_MONOTONIC) + JOBS_IN_PROGRESS_PERIOD_USEC;
        r = sd_event_source_set_time(source, next);
        if (r < 0)
                return r;

        return sd_event_source_set_enabled(source, SD_EVENT_ONESHOT);
}

int manager_loop(Manager *m) {
        int r;

        RATELIMIT_DEFINE(rl, 1*USEC_PER_SEC, 50000);

        assert(m);
        m->exit_code = MANAGER_RUNNING;

        /* Release the path cache */
        set_free_free(m->unit_path_cache);
        m->unit_path_cache = NULL;

        manager_check_finished(m);

        /* There might still be some zombies hanging around from
         * before we were exec()'ed. Let's reap them. */
        r = manager_dispatch_sigchld(m);
        if (r < 0)
                return r;

        while (m->exit_code == MANAGER_RUNNING) {
                usec_t wait_usec;

                if (m->runtime_watchdog > 0 && m->running_as == SYSTEMD_SYSTEM)
                        watchdog_ping();

                if (!ratelimit_test(&rl)) {
                        /* Yay, something is going seriously wrong, pause a little */
                        log_warning("Looping too fast. Throttling execution a little.");
                        sleep(1);
                        continue;
                }

                if (manager_dispatch_load_queue(m) > 0)
                        continue;

                if (manager_dispatch_gc_queue(m) > 0)
                        continue;

                if (manager_dispatch_cleanup_queue(m) > 0)
                        continue;

                if (manager_dispatch_cgroup_queue(m) > 0)
                        continue;

                if (manager_dispatch_dbus_queue(m) > 0)
                        continue;

                /* Sleep for half the watchdog time */
                if (m->runtime_watchdog > 0 && m->running_as == SYSTEMD_SYSTEM) {
                        wait_usec = m->runtime_watchdog / 2;
                        if (wait_usec <= 0)
                                wait_usec = 1;
                } else
                        wait_usec = (usec_t) -1;

                r = sd_event_run(m->event, wait_usec);
                if (r < 0) {
                        log_error("Failed to run event loop: %s", strerror(-r));
                        return r;
                }
        }

        return m->exit_code;
}

int manager_load_unit_from_dbus_path(Manager *m, const char *s, sd_bus_error *e, Unit **_u) {
        _cleanup_free_ char *n = NULL;
        Unit *u;
        int r;

        assert(m);
        assert(s);
        assert(_u);

        r = unit_name_from_dbus_path(s, &n);
        if (r < 0)
                return r;

        r = manager_load_unit(m, n, NULL, e, &u);
        if (r < 0)
                return r;

        *_u = u;

        return 0;
}

int manager_get_job_from_dbus_path(Manager *m, const char *s, Job **_j) {
        const char *p;
        unsigned id;
        Job *j;
        int r;

        assert(m);
        assert(s);
        assert(_j);

        p = startswith(s, "/org/freedesktop/systemd1/job/");
        if (!p)
                return -EINVAL;

        r = safe_atou(p, &id);
        if (r < 0)
                return r;

        j = manager_get_job(m, id);
        if (!j)
                return -ENOENT;

        *_j = j;

        return 0;
}

void manager_send_unit_audit(Manager *m, Unit *u, int type, bool success) {

#ifdef HAVE_AUDIT
        _cleanup_free_ char *p = NULL;
        int audit_fd;

        audit_fd = get_audit_fd();
        if (audit_fd < 0)
                return;

        /* Don't generate audit events if the service was already
         * started and we're just deserializing */
        if (m->n_reloading > 0)
                return;

        if (m->running_as != SYSTEMD_SYSTEM)
                return;

        if (u->type != UNIT_SERVICE)
                return;

        p = unit_name_to_prefix_and_instance(u->id);
        if (!p) {
                log_error_unit(u->id,
                               "Failed to allocate unit name for audit message: %s", strerror(ENOMEM));
                return;
        }

        if (audit_log_user_comm_message(audit_fd, type, "", p, NULL, NULL, NULL, success) < 0) {
                if (errno == EPERM) {
                        /* We aren't allowed to send audit messages?
                         * Then let's not retry again. */
                        close_audit_fd();
                } else
                        log_warning("Failed to send audit message: %m");
        }
#endif

}

void manager_send_unit_plymouth(Manager *m, Unit *u) {
        union sockaddr_union sa = {
                .un.sun_family = AF_UNIX,
                .un.sun_path = "\0/org/freedesktop/plymouthd",
        };

        int n = 0;
        _cleanup_free_ char *message = NULL;
        _cleanup_close_ int fd = -1;

        /* Don't generate plymouth events if the service was already
         * started and we're just deserializing */
        if (m->n_reloading > 0)
                return;

        if (m->running_as != SYSTEMD_SYSTEM)
                return;

        if (detect_container(NULL) > 0)
                return;

        if (u->type != UNIT_SERVICE &&
            u->type != UNIT_MOUNT &&
            u->type != UNIT_SWAP)
                return;

        /* We set SOCK_NONBLOCK here so that we rather drop the
         * message then wait for plymouth */
        fd = socket(AF_UNIX, SOCK_STREAM|SOCK_CLOEXEC|SOCK_NONBLOCK, 0);
        if (fd < 0) {
                log_error("socket() failed: %m");
                return;
        }

        if (connect(fd, &sa.sa, offsetof(struct sockaddr_un, sun_path) + 1 + strlen(sa.un.sun_path+1)) < 0) {

                if (!IN_SET(errno, EPIPE, EAGAIN, ENOENT, ECONNREFUSED, ECONNRESET, ECONNABORTED))
                        log_error("connect() failed: %m");
                return;
        }

        if (asprintf(&message, "U\002%c%s%n", (int) (strlen(u->id) + 1), u->id, &n) < 0) {
                log_oom();
                return;
        }

        errno = 0;
        if (write(fd, message, n + 1) != n + 1)
                if (!IN_SET(errno, EPIPE, EAGAIN, ENOENT, ECONNREFUSED, ECONNRESET, ECONNABORTED))
                        log_error("Failed to write Plymouth message: %m");
}

void manager_dispatch_bus_name_owner_changed(
                Manager *m,
                const char *name,
                const char* old_owner,
                const char *new_owner) {

        Unit *u;

        assert(m);
        assert(name);

        u = hashmap_get(m->watch_bus, name);
        if (!u)
                return;

        UNIT_VTABLE(u)->bus_name_owner_change(u, name, old_owner, new_owner);
}

int manager_open_serialization(Manager *m, FILE **_f) {
        const char *path;
        int fd = -1;
        FILE *f;

        assert(_f);

        path = m->running_as == SYSTEMD_SYSTEM ? "/run/systemd" : "/tmp";
        fd = open_tmpfile(path, O_RDWR|O_CLOEXEC);
        if (fd < 0)
                return -errno;

        log_debug("Serializing state to %s", path);

        f = fdopen(fd, "w+");
        if (!f) {
                close_nointr_nofail(fd);
                return -errno;
        }

        *_f = f;

        return 0;
}

int manager_serialize(Manager *m, FILE *f, FDSet *fds, bool switching_root) {
        Iterator i;
        Unit *u;
        const char *t;
        char **e;
        int r;

        assert(m);
        assert(f);
        assert(fds);

        m->n_reloading ++;

        fprintf(f, "current-job-id=%i\n", m->current_job_id);
        fprintf(f, "taint-usr=%s\n", yes_no(m->taint_usr));
        fprintf(f, "n-installed-jobs=%u\n", m->n_installed_jobs);
        fprintf(f, "n-failed-jobs=%u\n", m->n_failed_jobs);

        dual_timestamp_serialize(f, "firmware-timestamp", &m->firmware_timestamp);
        dual_timestamp_serialize(f, "loader-timestamp", &m->loader_timestamp);
        dual_timestamp_serialize(f, "kernel-timestamp", &m->kernel_timestamp);
        dual_timestamp_serialize(f, "initrd-timestamp", &m->initrd_timestamp);

        if (!in_initrd()) {
                dual_timestamp_serialize(f, "userspace-timestamp", &m->userspace_timestamp);
                dual_timestamp_serialize(f, "finish-timestamp", &m->finish_timestamp);
                dual_timestamp_serialize(f, "security-start-timestamp", &m->security_start_timestamp);
                dual_timestamp_serialize(f, "security-finish-timestamp", &m->security_finish_timestamp);
                dual_timestamp_serialize(f, "generators-start-timestamp", &m->generators_start_timestamp);
                dual_timestamp_serialize(f, "generators-finish-timestamp", &m->generators_finish_timestamp);
                dual_timestamp_serialize(f, "units-load-start-timestamp", &m->units_load_start_timestamp);
                dual_timestamp_serialize(f, "units-load-finish-timestamp", &m->units_load_finish_timestamp);
        }

        if (!switching_root) {
                STRV_FOREACH(e, m->environment) {
                        _cleanup_free_ char *ce;

                        ce = cescape(*e);
                        if (!ce)
                                return -ENOMEM;

                        fprintf(f, "env=%s\n", *e);
                }
        }

        if (m->notify_fd >= 0) {
                int copy;

                copy = fdset_put_dup(fds, m->notify_fd);
                if (copy < 0)
                        return copy;

                fprintf(f, "notify-fd=%i\n", copy);
                fprintf(f, "notify-socket=%s\n", m->notify_socket);
        }

        if (m->kdbus_fd >= 0) {
                int copy;

                copy = fdset_put_dup(fds, m->kdbus_fd);
                if (copy < 0)
                        return copy;

                fprintf(f, "kdbus-fd=%i\n", copy);
        }

        bus_track_serialize(m->subscribed, f);

        fputc('\n', f);

        HASHMAP_FOREACH_KEY(u, t, m->units, i) {
                if (u->id != t)
                        continue;

                /* Start marker */
                fputs(u->id, f);
                fputc('\n', f);

                r = unit_serialize(u, f, fds, !switching_root);
                if (r < 0) {
                        m->n_reloading --;
                        return r;
                }
        }

        assert(m->n_reloading > 0);
        m->n_reloading --;

        if (ferror(f))
                return -EIO;

        r = bus_fdset_add_all(m, fds);
        if (r < 0)
                return r;

        return 0;
}

int manager_deserialize(Manager *m, FILE *f, FDSet *fds) {
        int r = 0;

        assert(m);
        assert(f);

        log_debug("Deserializing state...");

        m->n_reloading ++;

        for (;;) {
                char line[LINE_MAX], *l;

                if (!fgets(line, sizeof(line), f)) {
                        if (feof(f))
                                r = 0;
                        else
                                r = -errno;

                        goto finish;
                }

                char_array_0(line);
                l = strstrip(line);

                if (l[0] == 0)
                        break;

                if (startswith(l, "current-job-id=")) {
                        uint32_t id;

                        if (safe_atou32(l+15, &id) < 0)
                                log_debug("Failed to parse current job id value %s", l+15);
                        else
                                m->current_job_id = MAX(m->current_job_id, id);

                } else if (startswith(l, "n-installed-jobs=")) {
                        uint32_t n;

                        if (safe_atou32(l+17, &n) < 0)
                                log_debug("Failed to parse installed jobs counter %s", l+17);
                        else
                                m->n_installed_jobs += n;

                } else if (startswith(l, "n-failed-jobs=")) {
                        uint32_t n;

                        if (safe_atou32(l+14, &n) < 0)
                                log_debug("Failed to parse failed jobs counter %s", l+14);
                        else
                                m->n_failed_jobs += n;

                } else if (startswith(l, "taint-usr=")) {
                        int b;

                        b = parse_boolean(l+10);
                        if (b < 0)
                                log_debug("Failed to parse taint /usr flag %s", l+10);
                        else
                                m->taint_usr = m->taint_usr || b;

                } else if (startswith(l, "firmware-timestamp="))
                        dual_timestamp_deserialize(l+19, &m->firmware_timestamp);
                else if (startswith(l, "loader-timestamp="))
                        dual_timestamp_deserialize(l+17, &m->loader_timestamp);
                else if (startswith(l, "kernel-timestamp="))
                        dual_timestamp_deserialize(l+17, &m->kernel_timestamp);
                else if (startswith(l, "initrd-timestamp="))
                        dual_timestamp_deserialize(l+17, &m->initrd_timestamp);
                else if (startswith(l, "userspace-timestamp="))
                        dual_timestamp_deserialize(l+20, &m->userspace_timestamp);
                else if (startswith(l, "finish-timestamp="))
                        dual_timestamp_deserialize(l+17, &m->finish_timestamp);
                else if (startswith(l, "security-start-timestamp="))
                        dual_timestamp_deserialize(l+25, &m->security_start_timestamp);
                else if (startswith(l, "security-finish-timestamp="))
                        dual_timestamp_deserialize(l+26, &m->security_finish_timestamp);
                else if (startswith(l, "generators-start-timestamp="))
                        dual_timestamp_deserialize(l+27, &m->generators_start_timestamp);
                else if (startswith(l, "generators-finish-timestamp="))
                        dual_timestamp_deserialize(l+28, &m->generators_finish_timestamp);
                else if (startswith(l, "units-load-start-timestamp="))
                        dual_timestamp_deserialize(l+27, &m->units_load_start_timestamp);
                else if (startswith(l, "units-load-finish-timestamp="))
                        dual_timestamp_deserialize(l+28, &m->units_load_finish_timestamp);
                else if (startswith(l, "env=")) {
                        _cleanup_free_ char *uce = NULL;
                        char **e;

                        uce = cunescape(l+4);
                        if (!uce) {
                                r = -ENOMEM;
                                goto finish;
                        }

                        e = strv_env_set(m->environment, uce);
                        if (!e) {
                                r = -ENOMEM;
                                goto finish;
                        }

                        strv_free(m->environment);
                        m->environment = e;

                } else if (startswith(l, "notify-fd=")) {
                        int fd;

                        if (safe_atoi(l + 10, &fd) < 0 || fd < 0 || !fdset_contains(fds, fd))
                                log_debug("Failed to parse notify fd: %s", l + 10);
                        else {
                                if (m->notify_fd >= 0) {
                                        m->notify_event_source = sd_event_source_unref(m->notify_event_source);
                                        close_nointr_nofail(m->notify_fd);
                                }

                                m->notify_fd = fdset_remove(fds, fd);
                        }

                } else if (startswith(l, "notify-socket=")) {
                        char *n;

                        n = strdup(l+14);
                        if (!n) {
                                r = -ENOMEM;
                                goto finish;
                        }

                        free(m->notify_socket);
                        m->notify_socket = n;

                } else if (startswith(l, "kdbus-fd=")) {
                        int fd;

                        if (safe_atoi(l + 9, &fd) < 0 || fd < 0 || !fdset_contains(fds, fd))
                                log_debug("Failed to parse kdbus fd: %s", l + 9);
                        else {
                                if (m->kdbus_fd >= 0)
                                        close_nointr_nofail(m->kdbus_fd);

                                m->kdbus_fd = fdset_remove(fds, fd);
                        }

                } else {
                        int k;

                        k = bus_track_deserialize_item(&m->deserialized_subscribed, l);
                        if (k < 0)
                                log_debug("Failed to deserialize bus tracker object: %s", strerror(-k));
                        else if (k == 0)
                                log_debug("Unknown serialization item '%s'", l);
                }
        }

        for (;;) {
                Unit *u;
                char name[UNIT_NAME_MAX+2];

                /* Start marker */
                if (!fgets(name, sizeof(name), f)) {
                        if (feof(f))
                                r = 0;
                        else
                                r = -errno;

                        goto finish;
                }

                char_array_0(name);

                r = manager_load_unit(m, strstrip(name), NULL, NULL, &u);
                if (r < 0)
                        goto finish;

                r = unit_deserialize(u, f, fds);
                if (r < 0)
                        goto finish;
        }

finish:
        if (ferror(f))
                r = -EIO;

        assert(m->n_reloading > 0);
        m->n_reloading --;

        return r;
}

int manager_reload(Manager *m) {
        int r, q;
        _cleanup_fclose_ FILE *f = NULL;
        _cleanup_fdset_free_ FDSet *fds = NULL;

        assert(m);

        r = manager_open_serialization(m, &f);
        if (r < 0)
                return r;

        m->n_reloading ++;
        bus_manager_send_reloading(m, true);

        fds = fdset_new();
        if (!fds) {
                m->n_reloading --;
                return -ENOMEM;
        }

        r = manager_serialize(m, f, fds, false);
        if (r < 0) {
                m->n_reloading --;
                return r;
        }

        if (fseeko(f, 0, SEEK_SET) < 0) {
                m->n_reloading --;
                return -errno;
        }

        /* From here on there is no way back. */
        manager_clear_jobs_and_units(m);
        manager_undo_generators(m);
        lookup_paths_free(&m->lookup_paths);

        /* Find new unit paths */
        manager_run_generators(m);

        q = lookup_paths_init(
                        &m->lookup_paths, m->running_as, true,
                        m->generator_unit_path,
                        m->generator_unit_path_early,
                        m->generator_unit_path_late);
        if (q < 0)
                r = q;

        manager_build_unit_path_cache(m);

        /* First, enumerate what we can from all config files */
        q = manager_enumerate(m);
        if (q < 0)
                r = q;

        /* Second, deserialize our stored data */
        q = manager_deserialize(m, f, fds);
        if (q < 0)
                r = q;

        fclose(f);
        f = NULL;

        /* Re-register notify_fd as event source */
        q = manager_setup_notify(m);
        if (q < 0)
                r = q;

        /* Third, fire things up! */
        q = manager_coldplug(m);
        if (q < 0)
                r = q;

        assert(m->n_reloading > 0);
        m->n_reloading--;

        m->send_reloading_done = true;

        return r;
}

static bool manager_is_booting_or_shutting_down(Manager *m) {
        Unit *u;

        assert(m);

        /* Is the initial job still around? */
        if (manager_get_job(m, m->default_unit_job_id))
                return true;

        /* Is there a job for the shutdown target? */
        u = manager_get_unit(m, SPECIAL_SHUTDOWN_TARGET);
        if (u)
                return !!u->job;

        return false;
}

bool manager_is_reloading_or_reexecuting(Manager *m) {
        assert(m);

        return m->n_reloading != 0;
}

void manager_reset_failed(Manager *m) {
        Unit *u;
        Iterator i;

        assert(m);

        HASHMAP_FOREACH(u, m->units, i)
                unit_reset_failed(u);
}

bool manager_unit_inactive_or_pending(Manager *m, const char *name) {
        Unit *u;

        assert(m);
        assert(name);

        /* Returns true if the unit is inactive or going down */
        u = manager_get_unit(m, name);
        if (!u)
                return true;

        return unit_inactive_or_pending(u);
}

void manager_check_finished(Manager *m) {
        char userspace[FORMAT_TIMESPAN_MAX], initrd[FORMAT_TIMESPAN_MAX], kernel[FORMAT_TIMESPAN_MAX], sum[FORMAT_TIMESPAN_MAX];
        usec_t firmware_usec, loader_usec, kernel_usec, initrd_usec, userspace_usec, total_usec;

        assert(m);

        if (m->n_running_jobs == 0)
                m->jobs_in_progress_event_source = sd_event_source_unref(m->jobs_in_progress_event_source);

        if (m->n_reloading > 0)
                return;

        if (hashmap_size(m->jobs) > 0) {
                if (m->jobs_in_progress_event_source) {
                        uint64_t next = now(CLOCK_MONOTONIC) + JOBS_IN_PROGRESS_WAIT_USEC;
                        sd_event_source_set_time(m->jobs_in_progress_event_source, next);
                }
                return;
        }

        manager_flip_auto_status(m, false);

        /* Notify Type=idle units that we are done now */
        m->idle_pipe_event_source = sd_event_source_unref(m->idle_pipe_event_source);
        manager_close_idle_pipe(m);

        /* Turn off confirm spawn now */
        m->confirm_spawn = false;

<<<<<<< HEAD
        /* No need to update ask password status when we're going non-interactive */
        manager_close_ask_password(m);
=======
        /* This is no longer the first boot */
        manager_set_first_boot(m, false);
>>>>>>> c8728adb

        if (dual_timestamp_is_set(&m->finish_timestamp))
                return;

        dual_timestamp_get(&m->finish_timestamp);

        if (m->running_as == SYSTEMD_SYSTEM && detect_container(NULL) <= 0) {

                /* Note that m->kernel_usec.monotonic is always at 0,
                 * and m->firmware_usec.monotonic and
                 * m->loader_usec.monotonic should be considered
                 * negative values. */

                firmware_usec = m->firmware_timestamp.monotonic - m->loader_timestamp.monotonic;
                loader_usec = m->loader_timestamp.monotonic - m->kernel_timestamp.monotonic;
                userspace_usec = m->finish_timestamp.monotonic - m->userspace_timestamp.monotonic;
                total_usec = m->firmware_timestamp.monotonic + m->finish_timestamp.monotonic;

                if (dual_timestamp_is_set(&m->initrd_timestamp)) {

                        kernel_usec = m->initrd_timestamp.monotonic - m->kernel_timestamp.monotonic;
                        initrd_usec = m->userspace_timestamp.monotonic - m->initrd_timestamp.monotonic;

                        if (!log_on_console())
                                log_struct(LOG_INFO,
                                           MESSAGE_ID(SD_MESSAGE_STARTUP_FINISHED),
                                           "KERNEL_USEC="USEC_FMT, kernel_usec,
                                           "INITRD_USEC="USEC_FMT, initrd_usec,
                                           "USERSPACE_USEC="USEC_FMT, userspace_usec,
                                           "MESSAGE=Startup finished in %s (kernel) + %s (initrd) + %s (userspace) = %s.",
                                           format_timespan(kernel, sizeof(kernel), kernel_usec, USEC_PER_MSEC),
                                           format_timespan(initrd, sizeof(initrd), initrd_usec, USEC_PER_MSEC),
                                           format_timespan(userspace, sizeof(userspace), userspace_usec, USEC_PER_MSEC),
                                           format_timespan(sum, sizeof(sum), total_usec, USEC_PER_MSEC),
                                           NULL);
                } else {
                        kernel_usec = m->userspace_timestamp.monotonic - m->kernel_timestamp.monotonic;
                        initrd_usec = 0;

                        if (!log_on_console())
                                log_struct(LOG_INFO,
                                           MESSAGE_ID(SD_MESSAGE_STARTUP_FINISHED),
                                           "KERNEL_USEC="USEC_FMT, kernel_usec,
                                           "USERSPACE_USEC="USEC_FMT, userspace_usec,
                                           "MESSAGE=Startup finished in %s (kernel) + %s (userspace) = %s.",
                                           format_timespan(kernel, sizeof(kernel), kernel_usec, USEC_PER_MSEC),
                                           format_timespan(userspace, sizeof(userspace), userspace_usec, USEC_PER_MSEC),
                                           format_timespan(sum, sizeof(sum), total_usec, USEC_PER_MSEC),
                                           NULL);
                }
        } else {
                firmware_usec = loader_usec = initrd_usec = kernel_usec = 0;
                total_usec = userspace_usec = m->finish_timestamp.monotonic - m->userspace_timestamp.monotonic;

                if (!log_on_console())
                        log_struct(LOG_INFO,
                                   MESSAGE_ID(SD_MESSAGE_STARTUP_FINISHED),
                                   "USERSPACE_USEC="USEC_FMT, userspace_usec,
                                   "MESSAGE=Startup finished in %s.",
                                   format_timespan(sum, sizeof(sum), total_usec, USEC_PER_MSEC),
                                   NULL);
        }

        bus_manager_send_finished(m, firmware_usec, loader_usec, kernel_usec, initrd_usec, userspace_usec, total_usec);

        sd_notifyf(false,
                   "READY=1\nSTATUS=Startup finished in %s.",
                   format_timespan(sum, sizeof(sum), total_usec, USEC_PER_MSEC));
}

static int create_generator_dir(Manager *m, char **generator, const char *name) {
        char *p;
        int r;

        assert(m);
        assert(generator);
        assert(name);

        if (*generator)
                return 0;

        if (m->running_as == SYSTEMD_SYSTEM && getpid() == 1) {
                /* systemd --system, not running --test */

                p = strappend("/run/systemd/", name);
                if (!p)
                        return log_oom();

                r = mkdir_p_label(p, 0755);
                if (r < 0) {
                        log_error("Failed to create generator directory %s: %s",
                                  p, strerror(-r));
                        free(p);
                        return r;
                }
        } else if (m->running_as == SYSTEMD_USER) {
                const char *s = NULL;

                s = getenv("XDG_RUNTIME_DIR");
                if (!s)
                        return -EINVAL;
                p = strjoin(s, "/systemd/", name, NULL);
                if (!p)
                        return log_oom();

                r = mkdir_p_label(p, 0755);
                if (r < 0) {
                        log_error("Failed to create generator directory %s: %s",
                                  p, strerror(-r));
                        free(p);
                        return r;
                }
        } else {
                /* systemd --system --test */

                p = strjoin("/tmp/systemd-", name, ".XXXXXX", NULL);
                if (!p)
                        return log_oom();

                if (!mkdtemp(p)) {
                        log_error("Failed to create generator directory %s: %m",
                                  p);
                        free(p);
                        return -errno;
                }
        }

        *generator = p;
        return 0;
}

static void trim_generator_dir(Manager *m, char **generator) {
        assert(m);
        assert(generator);

        if (!*generator)
                return;

        if (rmdir(*generator) >= 0) {
                free(*generator);
                *generator = NULL;
        }

        return;
}

void manager_run_generators(Manager *m) {
        _cleanup_closedir_ DIR *d = NULL;
        const char *generator_path;
        const char *argv[5];
        int r;

        assert(m);

        if (m->test_run)
                return;

        generator_path = m->running_as == SYSTEMD_SYSTEM ? SYSTEM_GENERATOR_PATH : USER_GENERATOR_PATH;
        d = opendir(generator_path);
        if (!d) {
                if (errno == ENOENT)
                        return;

                log_error("Failed to enumerate generator directory %s: %m",
                          generator_path);
                return;
        }

        r = create_generator_dir(m, &m->generator_unit_path, "generator");
        if (r < 0)
                goto finish;

        r = create_generator_dir(m, &m->generator_unit_path_early, "generator.early");
        if (r < 0)
                goto finish;

        r = create_generator_dir(m, &m->generator_unit_path_late, "generator.late");
        if (r < 0)
                goto finish;

        argv[0] = NULL; /* Leave this empty, execute_directory() will fill something in */
        argv[1] = m->generator_unit_path;
        argv[2] = m->generator_unit_path_early;
        argv[3] = m->generator_unit_path_late;
        argv[4] = NULL;

        RUN_WITH_UMASK(0022)
                execute_directory(generator_path, d, (char**) argv);

finish:
        trim_generator_dir(m, &m->generator_unit_path);
        trim_generator_dir(m, &m->generator_unit_path_early);
        trim_generator_dir(m, &m->generator_unit_path_late);
}

static void remove_generator_dir(Manager *m, char **generator) {
        assert(m);
        assert(generator);

        if (!*generator)
                return;

        strv_remove(m->lookup_paths.unit_path, *generator);
        rm_rf(*generator, false, true, false);

        free(*generator);
        *generator = NULL;
}

void manager_undo_generators(Manager *m) {
        assert(m);

        remove_generator_dir(m, &m->generator_unit_path);
        remove_generator_dir(m, &m->generator_unit_path_early);
        remove_generator_dir(m, &m->generator_unit_path_late);
}

int manager_environment_add(Manager *m, char **minus, char **plus) {
        char **a = NULL, **b = NULL, **l;
        assert(m);

        l = m->environment;

        if (!strv_isempty(minus)) {
                a = strv_env_delete(l, 1, minus);
                if (!a)
                        return -ENOMEM;

                l = a;
        }

        if (!strv_isempty(plus)) {
                b = strv_env_merge(2, l, plus);
                if (!b) {
                        strv_free(a);
                        return -ENOMEM;
                }

                l = b;
        }

        if (m->environment != l)
                strv_free(m->environment);
        if (a != l)
                strv_free(a);
        if (b != l)
                strv_free(b);

        m->environment = l;
        manager_clean_environment(m);
        strv_sort(m->environment);

        return 0;
}

int manager_set_default_rlimits(Manager *m, struct rlimit **default_rlimit) {
        int i;

        assert(m);

        for (i = 0; i < RLIMIT_NLIMITS; i++) {
                if (!default_rlimit[i])
                        continue;

                m->rlimit[i] = newdup(struct rlimit, default_rlimit[i], 1);
                if (!m->rlimit[i])
                        return -ENOMEM;
        }

        return 0;
}

void manager_recheck_journal(Manager *m) {
        Unit *u;

        assert(m);

        if (m->running_as != SYSTEMD_SYSTEM)
                return;

        u = manager_get_unit(m, SPECIAL_JOURNALD_SOCKET);
        if (u && SOCKET(u)->state != SOCKET_RUNNING) {
                log_close_journal();
                return;
        }

        u = manager_get_unit(m, SPECIAL_JOURNALD_SERVICE);
        if (u && SERVICE(u)->state != SERVICE_RUNNING) {
                log_close_journal();
                return;
        }

        /* Hmm, OK, so the socket is fully up and the service is up
         * too, then let's make use of the thing. */
        log_open();
}

void manager_set_show_status(Manager *m, ShowStatus mode) {
        assert(m);
        assert(IN_SET(mode, SHOW_STATUS_AUTO, SHOW_STATUS_NO, SHOW_STATUS_YES, SHOW_STATUS_TEMPORARY));

        if (m->running_as != SYSTEMD_SYSTEM)
                return;

        m->show_status = mode;

        if (mode > 0)
                touch("/run/systemd/show-status");
        else
                unlink("/run/systemd/show-status");
}

static bool manager_get_show_status(Manager *m) {
        assert(m);

        if (m->running_as != SYSTEMD_SYSTEM)
                return false;

        if (m->no_console_output)
                return false;

        /* If we cannot find out the status properly, just proceed. */
        if (manager_check_ask_password(m) > 0)
                return false;

        if (m->show_status > 0)
                return true;

        /* If Plymouth is running make sure we show the status, so
         * that there's something nice to see when people press Esc */
        return plymouth_running();
}

void manager_set_first_boot(Manager *m, bool b) {
        assert(m);

        if (m->running_as != SYSTEMD_SYSTEM)
                return;

        m->first_boot = b;

        if (m->first_boot)
                touch("/run/systemd/first-boot");
        else
                unlink("/run/systemd/first-boot");
}

void manager_status_printf(Manager *m, bool ephemeral, const char *status, const char *format, ...) {
        va_list ap;

        if (!manager_get_show_status(m))
                return;

        /* XXX We should totally drop the check for ephemeral here
         * and thus effectively make 'Type=idle' pointless. */
        if (ephemeral && m->n_on_console > 0)
                return;

        if (!manager_is_booting_or_shutting_down(m))
                return;

        va_start(ap, format);
        status_vprintf(status, true, ephemeral, format, ap);
        va_end(ap);
}

int manager_get_unit_by_path(Manager *m, const char *path, const char *suffix, Unit **_found) {
        _cleanup_free_ char *p = NULL;
        Unit *found;

        assert(m);
        assert(path);
        assert(suffix);
        assert(_found);

        p = unit_name_from_path(path, suffix);
        if (!p)
                return -ENOMEM;

        found = manager_get_unit(m, p);
        if (!found) {
                *_found = NULL;
                return 0;
        }

        *_found = found;
        return 1;
}

Set *manager_get_units_requiring_mounts_for(Manager *m, const char *path) {
        char p[strlen(path)+1];

        assert(m);
        assert(path);

        strcpy(p, path);
        path_kill_slashes(p);

        return hashmap_get(m->units_requiring_mounts_for, streq(p, "/") ? "" : p);
}<|MERGE_RESOLUTION|>--- conflicted
+++ resolved
@@ -2751,13 +2751,11 @@
         /* Turn off confirm spawn now */
         m->confirm_spawn = false;
 
-<<<<<<< HEAD
         /* No need to update ask password status when we're going non-interactive */
         manager_close_ask_password(m);
-=======
+
         /* This is no longer the first boot */
         manager_set_first_boot(m, false);
->>>>>>> c8728adb
 
         if (dual_timestamp_is_set(&m->finish_timestamp))
                 return;
