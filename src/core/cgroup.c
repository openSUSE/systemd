/* SPDX-License-Identifier: LGPL-2.1-or-later */

#include <fcntl.h>

#include "sd-messages.h"

#include "af-list.h"
#include "alloc-util.h"
#include "blockdev-util.h"
#include "bpf-devices.h"
#include "bpf-firewall.h"
#include "bpf-foreign.h"
#include "bpf-socket-bind.h"
#include "btrfs-util.h"
#include "bus-error.h"
#include "bus-locator.h"
#include "cgroup-setup.h"
#include "cgroup-util.h"
#include "cgroup.h"
#include "devnum-util.h"
#include "fd-util.h"
#include "fileio.h"
#include "in-addr-prefix-util.h"
#include "inotify-util.h"
#include "io-util.h"
#include "ip-protocol-list.h"
#include "limits-util.h"
#include "nulstr-util.h"
#include "parse-util.h"
#include "path-util.h"
#include "percent-util.h"
#include "process-util.h"
#include "procfs-util.h"
#include "restrict-ifaces.h"
#include "special.h"
#include "stdio-util.h"
#include "string-table.h"
#include "string-util.h"
#include "virt.h"

#if BPF_FRAMEWORK
#include "bpf-dlopen.h"
#include "bpf-link.h"
#include "bpf/restrict_fs/restrict-fs-skel.h"
#endif

#define CGROUP_CPU_QUOTA_DEFAULT_PERIOD_USEC ((usec_t) 100 * USEC_PER_MSEC)

/* Returns the log level to use when cgroup attribute writes fail. When an attribute is missing or we have access
 * problems we downgrade to LOG_DEBUG. This is supposed to be nice to container managers and kernels which want to mask
 * out specific attributes from us. */
#define LOG_LEVEL_CGROUP_WRITE(r) (IN_SET(abs(r), ENOENT, EROFS, EACCES, EPERM) ? LOG_DEBUG : LOG_WARNING)

<<<<<<< HEAD
uint64_t cgroup_tasks_max_resolve(const CGroupTasksMax *tasks_max) {
=======
static void unit_remove_from_cgroup_empty_queue(Unit *u);

uint64_t tasks_max_resolve(const TasksMax *tasks_max) {
>>>>>>> 8f21d057
        if (tasks_max->scale == 0)
                return tasks_max->value;

        return system_tasks_max_scale(tasks_max->value, tasks_max->scale);
}

bool manager_owns_host_root_cgroup(Manager *m) {
        assert(m);

        /* Returns true if we are managing the root cgroup. Note that it isn't sufficient to just check whether the
         * group root path equals "/" since that will also be the case if CLONE_NEWCGROUP is in the mix. Since there's
         * appears to be no nice way to detect whether we are in a CLONE_NEWCGROUP namespace we instead just check if
         * we run in any kind of container virtualization. */

        if (MANAGER_IS_USER(m))
                return false;

        if (detect_container() > 0)
                return false;

        return empty_or_root(m->cgroup_root);
}

bool unit_has_startup_cgroup_constraints(Unit *u) {
        assert(u);

        /* Returns true if this unit has any directives which apply during
         * startup/shutdown phases. */

        CGroupContext *c;

        c = unit_get_cgroup_context(u);
        if (!c)
                return false;

        return c->startup_cpu_shares != CGROUP_CPU_SHARES_INVALID ||
               c->startup_io_weight != CGROUP_WEIGHT_INVALID ||
               c->startup_blockio_weight != CGROUP_BLKIO_WEIGHT_INVALID ||
               c->startup_cpuset_cpus.set ||
               c->startup_cpuset_mems.set ||
               c->startup_memory_high_set ||
               c->startup_memory_max_set ||
               c->startup_memory_swap_max_set||
               c->startup_memory_zswap_max_set ||
               c->startup_memory_low_set;
}

bool unit_has_host_root_cgroup(const Unit *u) {
        assert(u);
        assert(u->manager);

        /* Returns whether this unit manages the root cgroup. This will return true if this unit is the root slice and
         * the manager manages the root cgroup. */

        if (!manager_owns_host_root_cgroup(u->manager))
                return false;

        return unit_has_name(u, SPECIAL_ROOT_SLICE);
}

static int set_attribute_and_warn(Unit *u, const char *controller, const char *attribute, const char *value) {
        int r;

        r = cg_set_attribute(controller, u->cgroup_path, attribute, value);
        if (r < 0)
                log_unit_full_errno(u, LOG_LEVEL_CGROUP_WRITE(r), r, "Failed to set '%s' attribute on '%s' to '%.*s': %m",
                                    strna(attribute), empty_to_root(u->cgroup_path), (int) strcspn(value, NEWLINE), value);

        return r;
}

static void cgroup_compat_warn(void) {
        static bool cgroup_compat_warned = false;

        if (cgroup_compat_warned)
                return;

        log_warning("cgroup compatibility translation between legacy and unified hierarchy settings activated. "
                    "See cgroup-compat debug messages for details.");

        cgroup_compat_warned = true;
}

#define log_cgroup_compat(unit, fmt, ...) do {                                  \
                cgroup_compat_warn();                                           \
                log_unit_debug(unit, "cgroup-compat: " fmt, ##__VA_ARGS__);     \
        } while (false)

void cgroup_context_init(CGroupContext *c) {
        assert(c);

        /* Initialize everything to the kernel defaults. */

        *c = (CGroupContext) {
                .cpu_weight = CGROUP_WEIGHT_INVALID,
                .startup_cpu_weight = CGROUP_WEIGHT_INVALID,
                .cpu_quota_per_sec_usec = USEC_INFINITY,
                .cpu_quota_period_usec = USEC_INFINITY,

                .cpu_shares = CGROUP_CPU_SHARES_INVALID,
                .startup_cpu_shares = CGROUP_CPU_SHARES_INVALID,

                .memory_high = CGROUP_LIMIT_MAX,
                .startup_memory_high = CGROUP_LIMIT_MAX,
                .memory_max = CGROUP_LIMIT_MAX,
                .startup_memory_max = CGROUP_LIMIT_MAX,
                .memory_swap_max = CGROUP_LIMIT_MAX,
                .startup_memory_swap_max = CGROUP_LIMIT_MAX,
                .memory_zswap_max = CGROUP_LIMIT_MAX,
                .startup_memory_zswap_max = CGROUP_LIMIT_MAX,

                .memory_limit = CGROUP_LIMIT_MAX,

                .io_weight = CGROUP_WEIGHT_INVALID,
                .startup_io_weight = CGROUP_WEIGHT_INVALID,

                .blockio_weight = CGROUP_BLKIO_WEIGHT_INVALID,
                .startup_blockio_weight = CGROUP_BLKIO_WEIGHT_INVALID,

                .tasks_max = CGROUP_TASKS_MAX_UNSET,

                .moom_swap = MANAGED_OOM_AUTO,
                .moom_mem_pressure = MANAGED_OOM_AUTO,
                .moom_preference = MANAGED_OOM_PREFERENCE_NONE,

                .memory_pressure_watch = _CGROUP_PRESSURE_WATCH_INVALID,
                .memory_pressure_threshold_usec = USEC_INFINITY,
        };
}

void cgroup_context_free_device_allow(CGroupContext *c, CGroupDeviceAllow *a) {
        assert(c);
        assert(a);

        LIST_REMOVE(device_allow, c->device_allow, a);
        free(a->path);
        free(a);
}

void cgroup_context_free_io_device_weight(CGroupContext *c, CGroupIODeviceWeight *w) {
        assert(c);
        assert(w);

        LIST_REMOVE(device_weights, c->io_device_weights, w);
        free(w->path);
        free(w);
}

void cgroup_context_free_io_device_latency(CGroupContext *c, CGroupIODeviceLatency *l) {
        assert(c);
        assert(l);

        LIST_REMOVE(device_latencies, c->io_device_latencies, l);
        free(l->path);
        free(l);
}

void cgroup_context_free_io_device_limit(CGroupContext *c, CGroupIODeviceLimit *l) {
        assert(c);
        assert(l);

        LIST_REMOVE(device_limits, c->io_device_limits, l);
        free(l->path);
        free(l);
}

void cgroup_context_free_blockio_device_weight(CGroupContext *c, CGroupBlockIODeviceWeight *w) {
        assert(c);
        assert(w);

        LIST_REMOVE(device_weights, c->blockio_device_weights, w);
        free(w->path);
        free(w);
}

void cgroup_context_free_blockio_device_bandwidth(CGroupContext *c, CGroupBlockIODeviceBandwidth *b) {
        assert(c);
        assert(b);

        LIST_REMOVE(device_bandwidths, c->blockio_device_bandwidths, b);
        free(b->path);
        free(b);
}

void cgroup_context_remove_bpf_foreign_program(CGroupContext *c, CGroupBPFForeignProgram *p) {
        assert(c);
        assert(p);

        LIST_REMOVE(programs, c->bpf_foreign_programs, p);
        free(p->bpffs_path);
        free(p);
}

void cgroup_context_remove_socket_bind(CGroupSocketBindItem **head) {
        assert(head);

        while (*head) {
                CGroupSocketBindItem *h = *head;
                LIST_REMOVE(socket_bind_items, *head, h);
                free(h);
        }
}

void cgroup_context_done(CGroupContext *c) {
        assert(c);

        while (c->io_device_weights)
                cgroup_context_free_io_device_weight(c, c->io_device_weights);

        while (c->io_device_latencies)
                cgroup_context_free_io_device_latency(c, c->io_device_latencies);

        while (c->io_device_limits)
                cgroup_context_free_io_device_limit(c, c->io_device_limits);

        while (c->blockio_device_weights)
                cgroup_context_free_blockio_device_weight(c, c->blockio_device_weights);

        while (c->blockio_device_bandwidths)
                cgroup_context_free_blockio_device_bandwidth(c, c->blockio_device_bandwidths);

        while (c->device_allow)
                cgroup_context_free_device_allow(c, c->device_allow);

        cgroup_context_remove_socket_bind(&c->socket_bind_allow);
        cgroup_context_remove_socket_bind(&c->socket_bind_deny);

        c->ip_address_allow = set_free(c->ip_address_allow);
        c->ip_address_deny = set_free(c->ip_address_deny);

        c->ip_filters_ingress = strv_free(c->ip_filters_ingress);
        c->ip_filters_egress = strv_free(c->ip_filters_egress);

        while (c->bpf_foreign_programs)
                cgroup_context_remove_bpf_foreign_program(c, c->bpf_foreign_programs);

        c->restrict_network_interfaces = set_free_free(c->restrict_network_interfaces);

        cpu_set_reset(&c->cpuset_cpus);
        cpu_set_reset(&c->startup_cpuset_cpus);
        cpu_set_reset(&c->cpuset_mems);
        cpu_set_reset(&c->startup_cpuset_mems);

        c->delegate_subgroup = mfree(c->delegate_subgroup);
}

static int unit_get_kernel_memory_limit(Unit *u, const char *file, uint64_t *ret) {
        assert(u);

        if (!u->cgroup_realized)
                return -EOWNERDEAD;

        return cg_get_attribute_as_uint64("memory", u->cgroup_path, file, ret);
}

static int unit_compare_memory_limit(Unit *u, const char *property_name, uint64_t *ret_unit_value, uint64_t *ret_kernel_value) {
        CGroupContext *c;
        CGroupMask m;
        const char *file;
        uint64_t unit_value;
        int r;

        /* Compare kernel memcg configuration against our internal systemd state. Unsupported (and will
         * return -ENODATA) on cgroup v1.
         *
         * Returns:
         *
         * <0: On error.
         *  0: If the kernel memory setting doesn't match our configuration.
         * >0: If the kernel memory setting matches our configuration.
         *
         * The following values are only guaranteed to be populated on return >=0:
         *
         * - ret_unit_value will contain our internal expected value for the unit, page-aligned.
         * - ret_kernel_value will contain the actual value presented by the kernel. */

        assert(u);

        r = cg_all_unified();
        if (r < 0)
                return log_debug_errno(r, "Failed to determine cgroup hierarchy version: %m");

        /* Unsupported on v1.
         *
         * We don't return ENOENT, since that could actually mask a genuine problem where somebody else has
         * silently masked the controller. */
        if (r == 0)
                return -ENODATA;

        /* The root slice doesn't have any controller files, so we can't compare anything. */
        if (unit_has_name(u, SPECIAL_ROOT_SLICE))
                return -ENODATA;

        /* It's possible to have MemoryFoo set without systemd wanting to have the memory controller enabled,
         * for example, in the case of DisableControllers= or cgroup_disable on the kernel command line. To
         * avoid specious errors in these scenarios, check that we even expect the memory controller to be
         * enabled at all. */
        m = unit_get_target_mask(u);
        if (!FLAGS_SET(m, CGROUP_MASK_MEMORY))
                return -ENODATA;

        assert_se(c = unit_get_cgroup_context(u));

        bool startup = u->manager && IN_SET(manager_state(u->manager), MANAGER_STARTING, MANAGER_INITIALIZING, MANAGER_STOPPING);

        if (streq(property_name, "MemoryLow")) {
                unit_value = unit_get_ancestor_memory_low(u);
                file = "memory.low";
        } else if (startup && streq(property_name, "StartupMemoryLow")) {
                unit_value = unit_get_ancestor_startup_memory_low(u);
                file = "memory.low";
        } else if (streq(property_name, "MemoryMin")) {
                unit_value = unit_get_ancestor_memory_min(u);
                file = "memory.min";
        } else if (streq(property_name, "MemoryHigh")) {
                unit_value = c->memory_high;
                file = "memory.high";
        } else if (startup && streq(property_name, "StartupMemoryHigh")) {
                unit_value = c->startup_memory_high;
                file = "memory.high";
        } else if (streq(property_name, "MemoryMax")) {
                unit_value = c->memory_max;
                file = "memory.max";
        } else if (startup && streq(property_name, "StartupMemoryMax")) {
                unit_value = c->startup_memory_max;
                file = "memory.max";
        } else if (streq(property_name, "MemorySwapMax")) {
                unit_value = c->memory_swap_max;
                file = "memory.swap.max";
        } else if (startup && streq(property_name, "StartupMemorySwapMax")) {
                unit_value = c->startup_memory_swap_max;
                file = "memory.swap.max";
        } else if (streq(property_name, "MemoryZSwapMax")) {
                unit_value = c->memory_zswap_max;
                file = "memory.zswap.max";
        } else if (startup && streq(property_name, "StartupMemoryZSwapMax")) {
                unit_value = c->startup_memory_zswap_max;
                file = "memory.zswap.max";
        } else
                return -EINVAL;

        r = unit_get_kernel_memory_limit(u, file, ret_kernel_value);
        if (r < 0)
                return log_unit_debug_errno(u, r, "Failed to parse %s: %m", file);

        /* It's intended (soon) in a future kernel to not expose cgroup memory limits rounded to page
         * boundaries, but instead separate the user-exposed limit, which is whatever userspace told us, from
         * our internal page-counting. To support those future kernels, just check the value itself first
         * without any page-alignment. */
        if (*ret_kernel_value == unit_value) {
                *ret_unit_value = unit_value;
                return 1;
        }

        /* The current kernel behaviour, by comparison, is that even if you write a particular number of
         * bytes into a cgroup memory file, it always returns that number page-aligned down (since the kernel
         * internally stores cgroup limits in pages). As such, so long as it aligns properly, everything is
         * cricket. */
        if (unit_value != CGROUP_LIMIT_MAX)
                unit_value = PAGE_ALIGN_DOWN(unit_value);

        *ret_unit_value = unit_value;

        return *ret_kernel_value == *ret_unit_value;
}

#define FORMAT_CGROUP_DIFF_MAX 128

static char *format_cgroup_memory_limit_comparison(char *buf, size_t l, Unit *u, const char *property_name) {
        uint64_t kval, sval;
        int r;

        assert(u);
        assert(buf);
        assert(l > 0);

        r = unit_compare_memory_limit(u, property_name, &sval, &kval);

        /* memory.swap.max is special in that it relies on CONFIG_MEMCG_SWAP (and the default swapaccount=1).
         * In the absence of reliably being able to detect whether memcg swap support is available or not,
         * only complain if the error is not ENOENT. This is similarly the case for memory.zswap.max relying
         * on CONFIG_ZSWAP. */
        if (r > 0 || IN_SET(r, -ENODATA, -EOWNERDEAD) ||
            (r == -ENOENT && STR_IN_SET(property_name,
                                        "MemorySwapMax",
                                        "StartupMemorySwapMax",
                                        "MemoryZSwapMax",
                                        "StartupMemoryZSwapMax")))
                buf[0] = 0;
        else if (r < 0) {
                errno = -r;
                (void) snprintf(buf, l, " (error getting kernel value: %m)");
        } else
                (void) snprintf(buf, l, " (different value in kernel: %" PRIu64 ")", kval);

        return buf;
}

void cgroup_context_dump(Unit *u, FILE* f, const char *prefix) {
        _cleanup_free_ char *disable_controllers_str = NULL, *delegate_controllers_str = NULL, *cpuset_cpus = NULL, *cpuset_mems = NULL, *startup_cpuset_cpus = NULL, *startup_cpuset_mems = NULL;
        CGroupContext *c;
        struct in_addr_prefix *iaai;

        char cda[FORMAT_CGROUP_DIFF_MAX];
        char cdb[FORMAT_CGROUP_DIFF_MAX];
        char cdc[FORMAT_CGROUP_DIFF_MAX];
        char cdd[FORMAT_CGROUP_DIFF_MAX];
        char cde[FORMAT_CGROUP_DIFF_MAX];
        char cdf[FORMAT_CGROUP_DIFF_MAX];
        char cdg[FORMAT_CGROUP_DIFF_MAX];
        char cdh[FORMAT_CGROUP_DIFF_MAX];
        char cdi[FORMAT_CGROUP_DIFF_MAX];
        char cdj[FORMAT_CGROUP_DIFF_MAX];
        char cdk[FORMAT_CGROUP_DIFF_MAX];

        assert(u);
        assert(f);

        assert_se(c = unit_get_cgroup_context(u));

        prefix = strempty(prefix);

        (void) cg_mask_to_string(c->disable_controllers, &disable_controllers_str);
        (void) cg_mask_to_string(c->delegate_controllers, &delegate_controllers_str);

        /* "Delegate=" means "yes, but no controllers". Show this as "(none)". */
        const char *delegate_str = delegate_controllers_str ?: c->delegate ? "(none)" : "no";

        cpuset_cpus = cpu_set_to_range_string(&c->cpuset_cpus);
        startup_cpuset_cpus = cpu_set_to_range_string(&c->startup_cpuset_cpus);
        cpuset_mems = cpu_set_to_range_string(&c->cpuset_mems);
        startup_cpuset_mems = cpu_set_to_range_string(&c->startup_cpuset_mems);

        fprintf(f,
                "%sCPUAccounting: %s\n"
                "%sIOAccounting: %s\n"
                "%sBlockIOAccounting: %s\n"
                "%sMemoryAccounting: %s\n"
                "%sTasksAccounting: %s\n"
                "%sIPAccounting: %s\n"
                "%sCPUWeight: %" PRIu64 "\n"
                "%sStartupCPUWeight: %" PRIu64 "\n"
                "%sCPUShares: %" PRIu64 "\n"
                "%sStartupCPUShares: %" PRIu64 "\n"
                "%sCPUQuotaPerSecSec: %s\n"
                "%sCPUQuotaPeriodSec: %s\n"
                "%sAllowedCPUs: %s\n"
                "%sStartupAllowedCPUs: %s\n"
                "%sAllowedMemoryNodes: %s\n"
                "%sStartupAllowedMemoryNodes: %s\n"
                "%sIOWeight: %" PRIu64 "\n"
                "%sStartupIOWeight: %" PRIu64 "\n"
                "%sBlockIOWeight: %" PRIu64 "\n"
                "%sStartupBlockIOWeight: %" PRIu64 "\n"
                "%sDefaultMemoryMin: %" PRIu64 "\n"
                "%sDefaultMemoryLow: %" PRIu64 "\n"
                "%sMemoryMin: %" PRIu64 "%s\n"
                "%sMemoryLow: %" PRIu64 "%s\n"
                "%sStartupMemoryLow: %" PRIu64 "%s\n"
                "%sMemoryHigh: %" PRIu64 "%s\n"
                "%sStartupMemoryHigh: %" PRIu64 "%s\n"
                "%sMemoryMax: %" PRIu64 "%s\n"
                "%sStartupMemoryMax: %" PRIu64 "%s\n"
                "%sMemorySwapMax: %" PRIu64 "%s\n"
                "%sStartupMemorySwapMax: %" PRIu64 "%s\n"
                "%sMemoryZSwapMax: %" PRIu64 "%s\n"
                "%sStartupMemoryZSwapMax: %" PRIu64 "%s\n"
                "%sMemoryLimit: %" PRIu64 "\n"
                "%sTasksMax: %" PRIu64 "\n"
                "%sDevicePolicy: %s\n"
                "%sDisableControllers: %s\n"
                "%sDelegate: %s\n"
                "%sManagedOOMSwap: %s\n"
                "%sManagedOOMMemoryPressure: %s\n"
                "%sManagedOOMMemoryPressureLimit: " PERMYRIAD_AS_PERCENT_FORMAT_STR "\n"
                "%sManagedOOMPreference: %s\n"
                "%sMemoryPressureWatch: %s\n",
                prefix, yes_no(c->cpu_accounting),
                prefix, yes_no(c->io_accounting),
                prefix, yes_no(c->blockio_accounting),
                prefix, yes_no(c->memory_accounting),
                prefix, yes_no(c->tasks_accounting),
                prefix, yes_no(c->ip_accounting),
                prefix, c->cpu_weight,
                prefix, c->startup_cpu_weight,
                prefix, c->cpu_shares,
                prefix, c->startup_cpu_shares,
                prefix, FORMAT_TIMESPAN(c->cpu_quota_per_sec_usec, 1),
                prefix, FORMAT_TIMESPAN(c->cpu_quota_period_usec, 1),
                prefix, strempty(cpuset_cpus),
                prefix, strempty(startup_cpuset_cpus),
                prefix, strempty(cpuset_mems),
                prefix, strempty(startup_cpuset_mems),
                prefix, c->io_weight,
                prefix, c->startup_io_weight,
                prefix, c->blockio_weight,
                prefix, c->startup_blockio_weight,
                prefix, c->default_memory_min,
                prefix, c->default_memory_low,
                prefix, c->memory_min, format_cgroup_memory_limit_comparison(cda, sizeof(cda), u, "MemoryMin"),
                prefix, c->memory_low, format_cgroup_memory_limit_comparison(cdb, sizeof(cdb), u, "MemoryLow"),
                prefix, c->startup_memory_low, format_cgroup_memory_limit_comparison(cdc, sizeof(cdc), u, "StartupMemoryLow"),
                prefix, c->memory_high, format_cgroup_memory_limit_comparison(cdd, sizeof(cdd), u, "MemoryHigh"),
                prefix, c->startup_memory_high, format_cgroup_memory_limit_comparison(cde, sizeof(cde), u, "StartupMemoryHigh"),
                prefix, c->memory_max, format_cgroup_memory_limit_comparison(cdf, sizeof(cdf), u, "MemoryMax"),
                prefix, c->startup_memory_max, format_cgroup_memory_limit_comparison(cdg, sizeof(cdg), u, "StartupMemoryMax"),
                prefix, c->memory_swap_max, format_cgroup_memory_limit_comparison(cdh, sizeof(cdh), u, "MemorySwapMax"),
                prefix, c->startup_memory_swap_max, format_cgroup_memory_limit_comparison(cdi, sizeof(cdi), u, "StartupMemorySwapMax"),
                prefix, c->memory_zswap_max, format_cgroup_memory_limit_comparison(cdj, sizeof(cdj), u, "MemoryZSwapMax"),
                prefix, c->startup_memory_zswap_max, format_cgroup_memory_limit_comparison(cdk, sizeof(cdk), u, "StartupMemoryZSwapMax"),
                prefix, c->memory_limit,
                prefix, cgroup_tasks_max_resolve(&c->tasks_max),
                prefix, cgroup_device_policy_to_string(c->device_policy),
                prefix, strempty(disable_controllers_str),
                prefix, delegate_str,
                prefix, managed_oom_mode_to_string(c->moom_swap),
                prefix, managed_oom_mode_to_string(c->moom_mem_pressure),
                prefix, PERMYRIAD_AS_PERCENT_FORMAT_VAL(UINT32_SCALE_TO_PERMYRIAD(c->moom_mem_pressure_limit)),
                prefix, managed_oom_preference_to_string(c->moom_preference),
                prefix, cgroup_pressure_watch_to_string(c->memory_pressure_watch));

        if (c->delegate_subgroup)
                fprintf(f, "%sDelegateSubgroup: %s\n",
                        prefix, c->delegate_subgroup);

        if (c->memory_pressure_threshold_usec != USEC_INFINITY)
                fprintf(f, "%sMemoryPressureThresholdSec: %s\n",
                        prefix, FORMAT_TIMESPAN(c->memory_pressure_threshold_usec, 1));

        LIST_FOREACH(device_allow, a, c->device_allow)
                fprintf(f,
                        "%sDeviceAllow: %s %s%s%s\n",
                        prefix,
                        a->path,
                        a->r ? "r" : "", a->w ? "w" : "", a->m ? "m" : "");

        LIST_FOREACH(device_weights, iw, c->io_device_weights)
                fprintf(f,
                        "%sIODeviceWeight: %s %" PRIu64 "\n",
                        prefix,
                        iw->path,
                        iw->weight);

        LIST_FOREACH(device_latencies, l, c->io_device_latencies)
                fprintf(f,
                        "%sIODeviceLatencyTargetSec: %s %s\n",
                        prefix,
                        l->path,
                        FORMAT_TIMESPAN(l->target_usec, 1));

        LIST_FOREACH(device_limits, il, c->io_device_limits)
                for (CGroupIOLimitType type = 0; type < _CGROUP_IO_LIMIT_TYPE_MAX; type++)
                        if (il->limits[type] != cgroup_io_limit_defaults[type])
                                fprintf(f,
                                        "%s%s: %s %s\n",
                                        prefix,
                                        cgroup_io_limit_type_to_string(type),
                                        il->path,
                                        FORMAT_BYTES(il->limits[type]));

        LIST_FOREACH(device_weights, w, c->blockio_device_weights)
                fprintf(f,
                        "%sBlockIODeviceWeight: %s %" PRIu64,
                        prefix,
                        w->path,
                        w->weight);

        LIST_FOREACH(device_bandwidths, b, c->blockio_device_bandwidths) {
                if (b->rbps != CGROUP_LIMIT_MAX)
                        fprintf(f,
                                "%sBlockIOReadBandwidth: %s %s\n",
                                prefix,
                                b->path,
                                FORMAT_BYTES(b->rbps));
                if (b->wbps != CGROUP_LIMIT_MAX)
                        fprintf(f,
                                "%sBlockIOWriteBandwidth: %s %s\n",
                                prefix,
                                b->path,
                                FORMAT_BYTES(b->wbps));
        }

        SET_FOREACH(iaai, c->ip_address_allow)
                fprintf(f, "%sIPAddressAllow: %s\n", prefix,
                        IN_ADDR_PREFIX_TO_STRING(iaai->family, &iaai->address, iaai->prefixlen));
        SET_FOREACH(iaai, c->ip_address_deny)
                fprintf(f, "%sIPAddressDeny: %s\n", prefix,
                        IN_ADDR_PREFIX_TO_STRING(iaai->family, &iaai->address, iaai->prefixlen));

        STRV_FOREACH(path, c->ip_filters_ingress)
                fprintf(f, "%sIPIngressFilterPath: %s\n", prefix, *path);
        STRV_FOREACH(path, c->ip_filters_egress)
                fprintf(f, "%sIPEgressFilterPath: %s\n", prefix, *path);

        LIST_FOREACH(programs, p, c->bpf_foreign_programs)
                fprintf(f, "%sBPFProgram: %s:%s",
                        prefix, bpf_cgroup_attach_type_to_string(p->attach_type), p->bpffs_path);

        if (c->socket_bind_allow) {
                fprintf(f, "%sSocketBindAllow: ", prefix);
                cgroup_context_dump_socket_bind_items(c->socket_bind_allow, f);
                fputc('\n', f);
        }

        if (c->socket_bind_deny) {
                fprintf(f, "%sSocketBindDeny: ", prefix);
                cgroup_context_dump_socket_bind_items(c->socket_bind_deny, f);
                fputc('\n', f);
        }

        if (c->restrict_network_interfaces) {
                char *iface;
                SET_FOREACH(iface, c->restrict_network_interfaces)
                        fprintf(f, "%sRestrictNetworkInterfaces: %s\n", prefix, iface);
        }
}

void cgroup_context_dump_socket_bind_item(const CGroupSocketBindItem *item, FILE *f) {
        const char *family, *colon1, *protocol = "", *colon2 = "";

        family = strempty(af_to_ipv4_ipv6(item->address_family));
        colon1 = isempty(family) ? "" : ":";

        if (item->ip_protocol != 0) {
                protocol = ip_protocol_to_tcp_udp(item->ip_protocol);
                colon2 = ":";
        }

        if (item->nr_ports == 0)
                fprintf(f, "%s%s%s%sany", family, colon1, protocol, colon2);
        else if (item->nr_ports == 1)
                fprintf(f, "%s%s%s%s%" PRIu16, family, colon1, protocol, colon2, item->port_min);
        else {
                uint16_t port_max = item->port_min + item->nr_ports - 1;
                fprintf(f, "%s%s%s%s%" PRIu16 "-%" PRIu16, family, colon1, protocol, colon2,
                        item->port_min, port_max);
        }
}

void cgroup_context_dump_socket_bind_items(const CGroupSocketBindItem *items, FILE *f) {
        bool first = true;

        LIST_FOREACH(socket_bind_items, bi, items) {
                if (first)
                        first = false;
                else
                        fputc(' ', f);

                cgroup_context_dump_socket_bind_item(bi, f);
        }
}

int cgroup_add_device_allow(CGroupContext *c, const char *dev, const char *mode) {
        _cleanup_free_ CGroupDeviceAllow *a = NULL;
        _cleanup_free_ char *d = NULL;

        assert(c);
        assert(dev);
        assert(isempty(mode) || in_charset(mode, "rwm"));

        a = new(CGroupDeviceAllow, 1);
        if (!a)
                return -ENOMEM;

        d = strdup(dev);
        if (!d)
                return -ENOMEM;

        *a = (CGroupDeviceAllow) {
                .path = TAKE_PTR(d),
                .r = isempty(mode) || strchr(mode, 'r'),
                .w = isempty(mode) || strchr(mode, 'w'),
                .m = isempty(mode) || strchr(mode, 'm'),
        };

        LIST_PREPEND(device_allow, c->device_allow, a);
        TAKE_PTR(a);

        return 0;
}

int cgroup_add_bpf_foreign_program(CGroupContext *c, uint32_t attach_type, const char *bpffs_path) {
        CGroupBPFForeignProgram *p;
        _cleanup_free_ char *d = NULL;

        assert(c);
        assert(bpffs_path);

        if (!path_is_normalized(bpffs_path) || !path_is_absolute(bpffs_path))
                return log_error_errno(SYNTHETIC_ERRNO(EINVAL), "Path is not normalized: %m");

        d = strdup(bpffs_path);
        if (!d)
                return log_oom();

        p = new(CGroupBPFForeignProgram, 1);
        if (!p)
                return log_oom();

        *p = (CGroupBPFForeignProgram) {
                .attach_type = attach_type,
                .bpffs_path = TAKE_PTR(d),
        };

        LIST_PREPEND(programs, c->bpf_foreign_programs, TAKE_PTR(p));

        return 0;
}

#define UNIT_DEFINE_ANCESTOR_MEMORY_LOOKUP(entry)                       \
        uint64_t unit_get_ancestor_##entry(Unit *u) {                   \
                CGroupContext *c;                                       \
                                                                        \
                /* 1. Is entry set in this unit? If so, use that.       \
                 * 2. Is the default for this entry set in any          \
                 *    ancestor? If so, use that.                        \
                 * 3. Otherwise, return CGROUP_LIMIT_MIN. */            \
                                                                        \
                assert(u);                                              \
                                                                        \
                c = unit_get_cgroup_context(u);                         \
                if (c && c->entry##_set)                                \
                        return c->entry;                                \
                                                                        \
                while ((u = UNIT_GET_SLICE(u))) {                       \
                        c = unit_get_cgroup_context(u);                 \
                        if (c && c->default_##entry##_set)              \
                                return c->default_##entry;              \
                }                                                       \
                                                                        \
                /* We've reached the root, but nobody had default for   \
                 * this entry set, so set it to the kernel default. */  \
                return CGROUP_LIMIT_MIN;                                \
}

UNIT_DEFINE_ANCESTOR_MEMORY_LOOKUP(memory_low);
UNIT_DEFINE_ANCESTOR_MEMORY_LOOKUP(startup_memory_low);
UNIT_DEFINE_ANCESTOR_MEMORY_LOOKUP(memory_min);

static void unit_set_xattr_graceful(Unit *u, const char *cgroup_path, const char *name, const void *data, size_t size) {
        int r;

        assert(u);
        assert(name);

        if (!cgroup_path) {
                if (!u->cgroup_path)
                        return;

                cgroup_path = u->cgroup_path;
        }

        r = cg_set_xattr(SYSTEMD_CGROUP_CONTROLLER, cgroup_path, name, data, size, 0);
        if (r < 0)
                log_unit_debug_errno(u, r, "Failed to set '%s' xattr on control group %s, ignoring: %m", name, empty_to_root(cgroup_path));
}

static void unit_remove_xattr_graceful(Unit *u, const char *cgroup_path, const char *name) {
        int r;

        assert(u);
        assert(name);

        if (!cgroup_path) {
                if (!u->cgroup_path)
                        return;

                cgroup_path = u->cgroup_path;
        }

        r = cg_remove_xattr(SYSTEMD_CGROUP_CONTROLLER, cgroup_path, name);
        if (r < 0 && !ERRNO_IS_XATTR_ABSENT(r))
                log_unit_debug_errno(u, r, "Failed to remove '%s' xattr flag on control group %s, ignoring: %m", name, empty_to_root(cgroup_path));
}

void cgroup_oomd_xattr_apply(Unit *u, const char *cgroup_path) {
        CGroupContext *c;

        assert(u);

        c = unit_get_cgroup_context(u);
        if (!c)
                return;

        if (c->moom_preference == MANAGED_OOM_PREFERENCE_OMIT)
                unit_set_xattr_graceful(u, cgroup_path, "user.oomd_omit", "1", 1);

        if (c->moom_preference == MANAGED_OOM_PREFERENCE_AVOID)
                unit_set_xattr_graceful(u, cgroup_path, "user.oomd_avoid", "1", 1);

        if (c->moom_preference != MANAGED_OOM_PREFERENCE_AVOID)
                unit_remove_xattr_graceful(u, cgroup_path, "user.oomd_avoid");

        if (c->moom_preference != MANAGED_OOM_PREFERENCE_OMIT)
                unit_remove_xattr_graceful(u, cgroup_path, "user.oomd_omit");
}

int cgroup_log_xattr_apply(Unit *u, const char *cgroup_path) {
        ExecContext *c;
        size_t len, allowed_patterns_len, denied_patterns_len;
        _cleanup_free_ char *patterns = NULL, *allowed_patterns = NULL, *denied_patterns = NULL;
        char *last;
        int r;

        assert(u);

        c = unit_get_exec_context(u);
        if (!c)
                /* Some unit types have a cgroup context but no exec context, so we do not log
                 * any error here to avoid confusion. */
                return 0;

        if (set_isempty(c->log_filter_allowed_patterns) && set_isempty(c->log_filter_denied_patterns)) {
                unit_remove_xattr_graceful(u, cgroup_path, "user.journald_log_filter_patterns");
                return 0;
        }

        r = set_make_nulstr(c->log_filter_allowed_patterns, &allowed_patterns, &allowed_patterns_len);
        if (r < 0)
                return log_debug_errno(r, "Failed to make nulstr from set: %m");

        r = set_make_nulstr(c->log_filter_denied_patterns, &denied_patterns, &denied_patterns_len);
        if (r < 0)
                return log_debug_errno(r, "Failed to make nulstr from set: %m");

        /* Use nul character separated strings without trailing nul */
        allowed_patterns_len = LESS_BY(allowed_patterns_len, 1u);
        denied_patterns_len = LESS_BY(denied_patterns_len, 1u);

        len = allowed_patterns_len + 1 + denied_patterns_len;
        patterns = new(char, len);
        if (!patterns)
                return log_oom_debug();

        last = mempcpy_safe(patterns, allowed_patterns, allowed_patterns_len);
        *(last++) = '\xff';
        memcpy_safe(last, denied_patterns, denied_patterns_len);

        unit_set_xattr_graceful(u, cgroup_path, "user.journald_log_filter_patterns", patterns, len);

        return 0;
}

static void cgroup_xattr_apply(Unit *u) {
        bool b;

        assert(u);

        /* The 'user.*' xattrs can be set from a user manager. */
        cgroup_oomd_xattr_apply(u, u->cgroup_path);
        cgroup_log_xattr_apply(u, u->cgroup_path);

        if (!MANAGER_IS_SYSTEM(u->manager))
                return;

        b = !sd_id128_is_null(u->invocation_id);
        FOREACH_STRING(xn, "trusted.invocation_id", "user.invocation_id") {
                if (b)
                        unit_set_xattr_graceful(u, NULL, xn, SD_ID128_TO_STRING(u->invocation_id), 32);
                else
                        unit_remove_xattr_graceful(u, NULL, xn);
        }

        /* Indicate on the cgroup whether delegation is on, via an xattr. This is best-effort, as old kernels
         * didn't support xattrs on cgroups at all. Later they got support for setting 'trusted.*' xattrs,
         * and even later 'user.*' xattrs. We started setting this field when 'trusted.*' was added, and
         * given this is now pretty much API, let's continue to support that. But also set 'user.*' as well,
         * since it is readable by any user, not just CAP_SYS_ADMIN. This hence comes with slightly weaker
         * security (as users who got delegated cgroups could turn it off if they like), but this shouldn't
         * be a big problem given this communicates delegation state to clients, but the manager never reads
         * it. */
        b = unit_cgroup_delegate(u);
        FOREACH_STRING(xn, "trusted.delegate", "user.delegate") {
                if (b)
                        unit_set_xattr_graceful(u, NULL, xn, "1", 1);
                else
                        unit_remove_xattr_graceful(u, NULL, xn);
        }
}

static int lookup_block_device(const char *p, dev_t *ret) {
        dev_t rdev, dev = 0;
        mode_t mode;
        int r;

        assert(p);
        assert(ret);

        r = device_path_parse_major_minor(p, &mode, &rdev);
        if (r == -ENODEV) { /* not a parsable device node, need to go to disk */
                struct stat st;

                if (stat(p, &st) < 0)
                        return log_warning_errno(errno, "Couldn't stat device '%s': %m", p);

                mode = st.st_mode;
                rdev = st.st_rdev;
                dev = st.st_dev;
        } else if (r < 0)
                return log_warning_errno(r, "Failed to parse major/minor from path '%s': %m", p);

        if (S_ISCHR(mode))
                return log_warning_errno(SYNTHETIC_ERRNO(ENOTBLK),
                                         "Device node '%s' is a character device, but block device needed.", p);
        if (S_ISBLK(mode))
                *ret = rdev;
        else if (major(dev) != 0)
                *ret = dev; /* If this is not a device node then use the block device this file is stored on */
        else {
                /* If this is btrfs, getting the backing block device is a bit harder */
                r = btrfs_get_block_device(p, ret);
                if (r == -ENOTTY)
                        return log_warning_errno(SYNTHETIC_ERRNO(ENODEV),
                                                 "'%s' is not a block device node, and file system block device cannot be determined or is not local.", p);
                if (r < 0)
                        return log_warning_errno(r, "Failed to determine block device backing btrfs file system '%s': %m", p);
        }

        /* If this is a LUKS/DM device, recursively try to get the originating block device */
        while (block_get_originating(*ret, ret) > 0);

        /* If this is a partition, try to get the originating block device */
        (void) block_get_whole_disk(*ret, ret);
        return 0;
}

static bool cgroup_context_has_cpu_weight(CGroupContext *c) {
        return c->cpu_weight != CGROUP_WEIGHT_INVALID ||
                c->startup_cpu_weight != CGROUP_WEIGHT_INVALID;
}

static bool cgroup_context_has_cpu_shares(CGroupContext *c) {
        return c->cpu_shares != CGROUP_CPU_SHARES_INVALID ||
                c->startup_cpu_shares != CGROUP_CPU_SHARES_INVALID;
}

static bool cgroup_context_has_allowed_cpus(CGroupContext *c) {
        return c->cpuset_cpus.set || c->startup_cpuset_cpus.set;
}

static bool cgroup_context_has_allowed_mems(CGroupContext *c) {
        return c->cpuset_mems.set || c->startup_cpuset_mems.set;
}

static uint64_t cgroup_context_cpu_weight(CGroupContext *c, ManagerState state) {
        if (IN_SET(state, MANAGER_STARTING, MANAGER_INITIALIZING, MANAGER_STOPPING) &&
            c->startup_cpu_weight != CGROUP_WEIGHT_INVALID)
                return c->startup_cpu_weight;
        else if (c->cpu_weight != CGROUP_WEIGHT_INVALID)
                return c->cpu_weight;
        else
                return CGROUP_WEIGHT_DEFAULT;
}

static uint64_t cgroup_context_cpu_shares(CGroupContext *c, ManagerState state) {
        if (IN_SET(state, MANAGER_STARTING, MANAGER_INITIALIZING, MANAGER_STOPPING) &&
            c->startup_cpu_shares != CGROUP_CPU_SHARES_INVALID)
                return c->startup_cpu_shares;
        else if (c->cpu_shares != CGROUP_CPU_SHARES_INVALID)
                return c->cpu_shares;
        else
                return CGROUP_CPU_SHARES_DEFAULT;
}

static CPUSet *cgroup_context_allowed_cpus(CGroupContext *c, ManagerState state) {
        if (IN_SET(state, MANAGER_STARTING, MANAGER_INITIALIZING, MANAGER_STOPPING) &&
            c->startup_cpuset_cpus.set)
                return &c->startup_cpuset_cpus;
        else
                return &c->cpuset_cpus;
}

static CPUSet *cgroup_context_allowed_mems(CGroupContext *c, ManagerState state) {
        if (IN_SET(state, MANAGER_STARTING, MANAGER_INITIALIZING, MANAGER_STOPPING) &&
            c->startup_cpuset_mems.set)
                return &c->startup_cpuset_mems;
        else
                return &c->cpuset_mems;
}

usec_t cgroup_cpu_adjust_period(usec_t period, usec_t quota, usec_t resolution, usec_t max_period) {
        /* kernel uses a minimum resolution of 1ms, so both period and (quota * period)
         * need to be higher than that boundary. quota is specified in USecPerSec.
         * Additionally, period must be at most max_period. */
        assert(quota > 0);

        return MIN(MAX3(period, resolution, resolution * USEC_PER_SEC / quota), max_period);
}

static usec_t cgroup_cpu_adjust_period_and_log(Unit *u, usec_t period, usec_t quota) {
        usec_t new_period;

        if (quota == USEC_INFINITY)
                /* Always use default period for infinity quota. */
                return CGROUP_CPU_QUOTA_DEFAULT_PERIOD_USEC;

        if (period == USEC_INFINITY)
                /* Default period was requested. */
                period = CGROUP_CPU_QUOTA_DEFAULT_PERIOD_USEC;

        /* Clamp to interval [1ms, 1s] */
        new_period = cgroup_cpu_adjust_period(period, quota, USEC_PER_MSEC, USEC_PER_SEC);

        if (new_period != period) {
                log_unit_full(u, u->warned_clamping_cpu_quota_period ? LOG_DEBUG : LOG_WARNING,
                              "Clamping CPU interval for cpu.max: period is now %s",
                              FORMAT_TIMESPAN(new_period, 1));
                u->warned_clamping_cpu_quota_period = true;
        }

        return new_period;
}

static void cgroup_apply_unified_cpu_weight(Unit *u, uint64_t weight) {
        char buf[DECIMAL_STR_MAX(uint64_t) + 2];

        if (weight == CGROUP_WEIGHT_IDLE)
                return;
        xsprintf(buf, "%" PRIu64 "\n", weight);
        (void) set_attribute_and_warn(u, "cpu", "cpu.weight", buf);
}

static void cgroup_apply_unified_cpu_idle(Unit *u, uint64_t weight) {
        int r;
        bool is_idle;
        const char *idle_val;

        is_idle = weight == CGROUP_WEIGHT_IDLE;
        idle_val = one_zero(is_idle);
        r = cg_set_attribute("cpu", u->cgroup_path, "cpu.idle", idle_val);
        if (r < 0 && (r != -ENOENT || is_idle))
                log_unit_full_errno(u, LOG_LEVEL_CGROUP_WRITE(r), r, "Failed to set '%s' attribute on '%s' to '%s': %m",
                                    "cpu.idle", empty_to_root(u->cgroup_path), idle_val);
}

static void cgroup_apply_unified_cpu_quota(Unit *u, usec_t quota, usec_t period) {
        char buf[(DECIMAL_STR_MAX(usec_t) + 1) * 2 + 1];

        period = cgroup_cpu_adjust_period_and_log(u, period, quota);
        if (quota != USEC_INFINITY)
                xsprintf(buf, USEC_FMT " " USEC_FMT "\n",
                         MAX(quota * period / USEC_PER_SEC, USEC_PER_MSEC), period);
        else
                xsprintf(buf, "max " USEC_FMT "\n", period);
        (void) set_attribute_and_warn(u, "cpu", "cpu.max", buf);
}

static void cgroup_apply_legacy_cpu_shares(Unit *u, uint64_t shares) {
        char buf[DECIMAL_STR_MAX(uint64_t) + 2];

        xsprintf(buf, "%" PRIu64 "\n", shares);
        (void) set_attribute_and_warn(u, "cpu", "cpu.shares", buf);
}

static void cgroup_apply_legacy_cpu_quota(Unit *u, usec_t quota, usec_t period) {
        char buf[DECIMAL_STR_MAX(usec_t) + 2];

        period = cgroup_cpu_adjust_period_and_log(u, period, quota);

        xsprintf(buf, USEC_FMT "\n", period);
        (void) set_attribute_and_warn(u, "cpu", "cpu.cfs_period_us", buf);

        if (quota != USEC_INFINITY) {
                xsprintf(buf, USEC_FMT "\n", MAX(quota * period / USEC_PER_SEC, USEC_PER_MSEC));
                (void) set_attribute_and_warn(u, "cpu", "cpu.cfs_quota_us", buf);
        } else
                (void) set_attribute_and_warn(u, "cpu", "cpu.cfs_quota_us", "-1\n");
}

static uint64_t cgroup_cpu_shares_to_weight(uint64_t shares) {
        return CLAMP(shares * CGROUP_WEIGHT_DEFAULT / CGROUP_CPU_SHARES_DEFAULT,
                     CGROUP_WEIGHT_MIN, CGROUP_WEIGHT_MAX);
}

static uint64_t cgroup_cpu_weight_to_shares(uint64_t weight) {
        /* we don't support idle in cgroupv1 */
        if (weight == CGROUP_WEIGHT_IDLE)
                return CGROUP_CPU_SHARES_MIN;

        return CLAMP(weight * CGROUP_CPU_SHARES_DEFAULT / CGROUP_WEIGHT_DEFAULT,
                     CGROUP_CPU_SHARES_MIN, CGROUP_CPU_SHARES_MAX);
}

static void cgroup_apply_unified_cpuset(Unit *u, const CPUSet *cpus, const char *name) {
        _cleanup_free_ char *buf = NULL;

        buf = cpu_set_to_range_string(cpus);
        if (!buf) {
                log_oom();
                return;
        }

        (void) set_attribute_and_warn(u, "cpuset", name, buf);
}

static bool cgroup_context_has_io_config(CGroupContext *c) {
        return c->io_accounting ||
                c->io_weight != CGROUP_WEIGHT_INVALID ||
                c->startup_io_weight != CGROUP_WEIGHT_INVALID ||
                c->io_device_weights ||
                c->io_device_latencies ||
                c->io_device_limits;
}

static bool cgroup_context_has_blockio_config(CGroupContext *c) {
        return c->blockio_accounting ||
                c->blockio_weight != CGROUP_BLKIO_WEIGHT_INVALID ||
                c->startup_blockio_weight != CGROUP_BLKIO_WEIGHT_INVALID ||
                c->blockio_device_weights ||
                c->blockio_device_bandwidths;
}

static uint64_t cgroup_context_io_weight(CGroupContext *c, ManagerState state) {
        if (IN_SET(state, MANAGER_STARTING, MANAGER_INITIALIZING, MANAGER_STOPPING) &&
            c->startup_io_weight != CGROUP_WEIGHT_INVALID)
                return c->startup_io_weight;
        if (c->io_weight != CGROUP_WEIGHT_INVALID)
                return c->io_weight;
        return CGROUP_WEIGHT_DEFAULT;
}

static uint64_t cgroup_context_blkio_weight(CGroupContext *c, ManagerState state) {
        if (IN_SET(state, MANAGER_STARTING, MANAGER_INITIALIZING, MANAGER_STOPPING) &&
            c->startup_blockio_weight != CGROUP_BLKIO_WEIGHT_INVALID)
                return c->startup_blockio_weight;
        if (c->blockio_weight != CGROUP_BLKIO_WEIGHT_INVALID)
                return c->blockio_weight;
        return CGROUP_BLKIO_WEIGHT_DEFAULT;
}

static uint64_t cgroup_weight_blkio_to_io(uint64_t blkio_weight) {
        return CLAMP(blkio_weight * CGROUP_WEIGHT_DEFAULT / CGROUP_BLKIO_WEIGHT_DEFAULT,
                     CGROUP_WEIGHT_MIN, CGROUP_WEIGHT_MAX);
}

static uint64_t cgroup_weight_io_to_blkio(uint64_t io_weight) {
        return CLAMP(io_weight * CGROUP_BLKIO_WEIGHT_DEFAULT / CGROUP_WEIGHT_DEFAULT,
                     CGROUP_BLKIO_WEIGHT_MIN, CGROUP_BLKIO_WEIGHT_MAX);
}

static int set_bfq_weight(Unit *u, const char *controller, dev_t dev, uint64_t io_weight) {
        static const char * const prop_names[] = {
                "IOWeight",
                "BlockIOWeight",
                "IODeviceWeight",
                "BlockIODeviceWeight",
        };
        static bool warned = false;
        char buf[DECIMAL_STR_MAX(dev_t)*2+2+DECIMAL_STR_MAX(uint64_t)+STRLEN("\n")];
        const char *p;
        uint64_t bfq_weight;
        int r;

        /* FIXME: drop this function when distro kernels properly support BFQ through "io.weight"
         * See also: https://github.com/systemd/systemd/pull/13335 and
         * https://github.com/torvalds/linux/commit/65752aef0a407e1ef17ec78a7fc31ba4e0b360f9. */
        p = strjoina(controller, ".bfq.weight");
        /* Adjust to kernel range is 1..1000, the default is 100. */
        bfq_weight = BFQ_WEIGHT(io_weight);

        if (major(dev) > 0)
                xsprintf(buf, DEVNUM_FORMAT_STR " %" PRIu64 "\n", DEVNUM_FORMAT_VAL(dev), bfq_weight);
        else
                xsprintf(buf, "%" PRIu64 "\n", bfq_weight);

        r = cg_set_attribute(controller, u->cgroup_path, p, buf);

        /* FIXME: drop this when kernels prior
         * 795fe54c2a82 ("bfq: Add per-device weight") v5.4
         * are not interesting anymore. Old kernels will fail with EINVAL, while new kernels won't return
         * EINVAL on properly formatted input by us. Treat EINVAL accordingly. */
        if (r == -EINVAL && major(dev) > 0) {
               if (!warned) {
                        log_unit_warning(u, "Kernel version does not accept per-device setting in %s.", p);
                        warned = true;
               }
               r = -EOPNOTSUPP; /* mask as unconfigured device */
        } else if (r >= 0 && io_weight != bfq_weight)
                log_unit_debug(u, "%s=%" PRIu64 " scaled to %s=%" PRIu64,
                               prop_names[2*(major(dev) > 0) + streq(controller, "blkio")],
                               io_weight, p, bfq_weight);
        return r;
}

static void cgroup_apply_io_device_weight(Unit *u, const char *dev_path, uint64_t io_weight) {
        char buf[DECIMAL_STR_MAX(dev_t)*2+2+DECIMAL_STR_MAX(uint64_t)+1];
        dev_t dev;
        int r, r1, r2;

        if (lookup_block_device(dev_path, &dev) < 0)
                return;

        r1 = set_bfq_weight(u, "io", dev, io_weight);

        xsprintf(buf, DEVNUM_FORMAT_STR " %" PRIu64 "\n", DEVNUM_FORMAT_VAL(dev), io_weight);
        r2 = cg_set_attribute("io", u->cgroup_path, "io.weight", buf);

        /* Look at the configured device, when both fail, prefer io.weight errno. */
        r = r2 == -EOPNOTSUPP ? r1 : r2;

        if (r < 0)
                log_unit_full_errno(u, LOG_LEVEL_CGROUP_WRITE(r),
                                    r, "Failed to set 'io[.bfq].weight' attribute on '%s' to '%.*s': %m",
                                    empty_to_root(u->cgroup_path), (int) strcspn(buf, NEWLINE), buf);
}

static void cgroup_apply_blkio_device_weight(Unit *u, const char *dev_path, uint64_t blkio_weight) {
        char buf[DECIMAL_STR_MAX(dev_t)*2+2+DECIMAL_STR_MAX(uint64_t)+1];
        dev_t dev;
        int r;

        r = lookup_block_device(dev_path, &dev);
        if (r < 0)
                return;

        xsprintf(buf, DEVNUM_FORMAT_STR " %" PRIu64 "\n", DEVNUM_FORMAT_VAL(dev), blkio_weight);
        (void) set_attribute_and_warn(u, "blkio", "blkio.weight_device", buf);
}

static void cgroup_apply_io_device_latency(Unit *u, const char *dev_path, usec_t target) {
        char buf[DECIMAL_STR_MAX(dev_t)*2+2+7+DECIMAL_STR_MAX(uint64_t)+1];
        dev_t dev;
        int r;

        r = lookup_block_device(dev_path, &dev);
        if (r < 0)
                return;

        if (target != USEC_INFINITY)
                xsprintf(buf, DEVNUM_FORMAT_STR " target=%" PRIu64 "\n", DEVNUM_FORMAT_VAL(dev), target);
        else
                xsprintf(buf, DEVNUM_FORMAT_STR " target=max\n", DEVNUM_FORMAT_VAL(dev));

        (void) set_attribute_and_warn(u, "io", "io.latency", buf);
}

static void cgroup_apply_io_device_limit(Unit *u, const char *dev_path, uint64_t *limits) {
        char limit_bufs[_CGROUP_IO_LIMIT_TYPE_MAX][DECIMAL_STR_MAX(uint64_t)],
             buf[DECIMAL_STR_MAX(dev_t)*2+2+(6+DECIMAL_STR_MAX(uint64_t)+1)*4];
        dev_t dev;

        if (lookup_block_device(dev_path, &dev) < 0)
                return;

        for (CGroupIOLimitType type = 0; type < _CGROUP_IO_LIMIT_TYPE_MAX; type++)
                if (limits[type] != cgroup_io_limit_defaults[type])
                        xsprintf(limit_bufs[type], "%" PRIu64, limits[type]);
                else
                        xsprintf(limit_bufs[type], "%s", limits[type] == CGROUP_LIMIT_MAX ? "max" : "0");

        xsprintf(buf, DEVNUM_FORMAT_STR " rbps=%s wbps=%s riops=%s wiops=%s\n", DEVNUM_FORMAT_VAL(dev),
                 limit_bufs[CGROUP_IO_RBPS_MAX], limit_bufs[CGROUP_IO_WBPS_MAX],
                 limit_bufs[CGROUP_IO_RIOPS_MAX], limit_bufs[CGROUP_IO_WIOPS_MAX]);
        (void) set_attribute_and_warn(u, "io", "io.max", buf);
}

static void cgroup_apply_blkio_device_limit(Unit *u, const char *dev_path, uint64_t rbps, uint64_t wbps) {
        char buf[DECIMAL_STR_MAX(dev_t)*2+2+DECIMAL_STR_MAX(uint64_t)+1];
        dev_t dev;

        if (lookup_block_device(dev_path, &dev) < 0)
                return;

        sprintf(buf, DEVNUM_FORMAT_STR " %" PRIu64 "\n", DEVNUM_FORMAT_VAL(dev), rbps);
        (void) set_attribute_and_warn(u, "blkio", "blkio.throttle.read_bps_device", buf);

        sprintf(buf, DEVNUM_FORMAT_STR " %" PRIu64 "\n", DEVNUM_FORMAT_VAL(dev), wbps);
        (void) set_attribute_and_warn(u, "blkio", "blkio.throttle.write_bps_device", buf);
}

static bool unit_has_unified_memory_config(Unit *u) {
        CGroupContext *c;

        assert(u);

        assert_se(c = unit_get_cgroup_context(u));

        return unit_get_ancestor_memory_min(u) > 0 ||
               unit_get_ancestor_memory_low(u) > 0 || unit_get_ancestor_startup_memory_low(u) > 0 ||
               c->memory_high != CGROUP_LIMIT_MAX || c->startup_memory_high_set ||
               c->memory_max != CGROUP_LIMIT_MAX || c->startup_memory_max_set ||
               c->memory_swap_max != CGROUP_LIMIT_MAX || c->startup_memory_swap_max_set ||
               c->memory_zswap_max != CGROUP_LIMIT_MAX || c->startup_memory_zswap_max_set;
}

static void cgroup_apply_unified_memory_limit(Unit *u, const char *file, uint64_t v) {
        char buf[DECIMAL_STR_MAX(uint64_t) + 1] = "max\n";

        if (v != CGROUP_LIMIT_MAX)
                xsprintf(buf, "%" PRIu64 "\n", v);

        (void) set_attribute_and_warn(u, "memory", file, buf);
}

static void cgroup_apply_firewall(Unit *u) {
        assert(u);

        /* Best-effort: let's apply IP firewalling and/or accounting if that's enabled */

        if (bpf_firewall_compile(u) < 0)
                return;

        (void) bpf_firewall_load_custom(u);
        (void) bpf_firewall_install(u);
}

static void cgroup_apply_socket_bind(Unit *u) {
        assert(u);

        (void) bpf_socket_bind_install(u);
}

static void cgroup_apply_restrict_network_interfaces(Unit *u) {
        assert(u);

        (void) restrict_network_interfaces_install(u);
}

static int cgroup_apply_devices(Unit *u) {
        _cleanup_(bpf_program_freep) BPFProgram *prog = NULL;
        const char *path;
        CGroupContext *c;
        CGroupDevicePolicy policy;
        int r;

        assert_se(c = unit_get_cgroup_context(u));
        assert_se(path = u->cgroup_path);

        policy = c->device_policy;

        if (cg_all_unified() > 0) {
                r = bpf_devices_cgroup_init(&prog, policy, c->device_allow);
                if (r < 0)
                        return log_unit_warning_errno(u, r, "Failed to initialize device control bpf program: %m");

        } else {
                /* Changing the devices list of a populated cgroup might result in EINVAL, hence ignore
                 * EINVAL here. */

                if (c->device_allow || policy != CGROUP_DEVICE_POLICY_AUTO)
                        r = cg_set_attribute("devices", path, "devices.deny", "a");
                else
                        r = cg_set_attribute("devices", path, "devices.allow", "a");
                if (r < 0)
                        log_unit_full_errno(u, IN_SET(r, -ENOENT, -EROFS, -EINVAL, -EACCES, -EPERM) ? LOG_DEBUG : LOG_WARNING, r,
                                            "Failed to reset devices.allow/devices.deny: %m");
        }

        bool allow_list_static = policy == CGROUP_DEVICE_POLICY_CLOSED ||
                (policy == CGROUP_DEVICE_POLICY_AUTO && c->device_allow);
        if (allow_list_static)
                (void) bpf_devices_allow_list_static(prog, path);

        bool any = allow_list_static;
        LIST_FOREACH(device_allow, a, c->device_allow) {
                char acc[4], *val;
                unsigned k = 0;

                if (a->r)
                        acc[k++] = 'r';
                if (a->w)
                        acc[k++] = 'w';
                if (a->m)
                        acc[k++] = 'm';
                if (k == 0)
                        continue;
                acc[k++] = 0;

                if (path_startswith(a->path, "/dev/"))
                        r = bpf_devices_allow_list_device(prog, path, a->path, acc);
                else if ((val = startswith(a->path, "block-")))
                        r = bpf_devices_allow_list_major(prog, path, val, 'b', acc);
                else if ((val = startswith(a->path, "char-")))
                        r = bpf_devices_allow_list_major(prog, path, val, 'c', acc);
                else {
                        log_unit_debug(u, "Ignoring device '%s' while writing cgroup attribute.", a->path);
                        continue;
                }

                if (r >= 0)
                        any = true;
        }

        if (prog && !any) {
                log_unit_warning_errno(u, SYNTHETIC_ERRNO(ENODEV), "No devices matched by device filter.");

                /* The kernel verifier would reject a program we would build with the normal intro and outro
                   but no allow-listing rules (outro would contain an unreachable instruction for successful
                   return). */
                policy = CGROUP_DEVICE_POLICY_STRICT;
        }

        r = bpf_devices_apply_policy(&prog, policy, any, path, &u->bpf_device_control_installed);
        if (r < 0) {
                static bool warned = false;

                log_full_errno(warned ? LOG_DEBUG : LOG_WARNING, r,
                               "Unit %s configures device ACL, but the local system doesn't seem to support the BPF-based device controller.\n"
                               "Proceeding WITHOUT applying ACL (all devices will be accessible)!\n"
                               "(This warning is only shown for the first loaded unit using device ACL.)", u->id);

                warned = true;
        }
        return r;
}

static void set_io_weight(Unit *u, uint64_t weight) {
        char buf[STRLEN("default \n")+DECIMAL_STR_MAX(uint64_t)];

        assert(u);

        (void) set_bfq_weight(u, "io", makedev(0, 0), weight);

        xsprintf(buf, "default %" PRIu64 "\n", weight);
        (void) set_attribute_and_warn(u, "io", "io.weight", buf);
}

static void set_blkio_weight(Unit *u, uint64_t weight) {
        char buf[STRLEN("\n")+DECIMAL_STR_MAX(uint64_t)];

        assert(u);

        (void) set_bfq_weight(u, "blkio", makedev(0, 0), weight);

        xsprintf(buf, "%" PRIu64 "\n", weight);
        (void) set_attribute_and_warn(u, "blkio", "blkio.weight", buf);
}

static void cgroup_apply_bpf_foreign_program(Unit *u) {
        assert(u);

        (void) bpf_foreign_install(u);
}

static void cgroup_context_apply(
                Unit *u,
                CGroupMask apply_mask,
                ManagerState state) {

        const char *path;
        CGroupContext *c;
        bool is_host_root, is_local_root;
        int r;

        assert(u);

        /* Nothing to do? Exit early! */
        if (apply_mask == 0)
                return;

        /* Some cgroup attributes are not supported on the host root cgroup, hence silently ignore them here. And other
         * attributes should only be managed for cgroups further down the tree. */
        is_local_root = unit_has_name(u, SPECIAL_ROOT_SLICE);
        is_host_root = unit_has_host_root_cgroup(u);

        assert_se(c = unit_get_cgroup_context(u));
        assert_se(path = u->cgroup_path);

        if (is_local_root) /* Make sure we don't try to display messages with an empty path. */
                path = "/";

        /* We generally ignore errors caused by read-only mounted cgroup trees (assuming we are running in a container
         * then), and missing cgroups, i.e. EROFS and ENOENT. */

        /* In fully unified mode these attributes don't exist on the host cgroup root. On legacy the weights exist, but
         * setting the weight makes very little sense on the host root cgroup, as there are no other cgroups at this
         * level. The quota exists there too, but any attempt to write to it is refused with EINVAL. Inside of
         * containers we want to leave control of these to the container manager (and if cgroup v2 delegation is used
         * we couldn't even write to them if we wanted to). */
        if ((apply_mask & CGROUP_MASK_CPU) && !is_local_root) {

                if (cg_all_unified() > 0) {
                        uint64_t weight;

                        if (cgroup_context_has_cpu_weight(c))
                                weight = cgroup_context_cpu_weight(c, state);
                        else if (cgroup_context_has_cpu_shares(c)) {
                                uint64_t shares;

                                shares = cgroup_context_cpu_shares(c, state);
                                weight = cgroup_cpu_shares_to_weight(shares);

                                log_cgroup_compat(u, "Applying [Startup]CPUShares=%" PRIu64 " as [Startup]CPUWeight=%" PRIu64 " on %s",
                                                  shares, weight, path);
                        } else
                                weight = CGROUP_WEIGHT_DEFAULT;

                        cgroup_apply_unified_cpu_idle(u, weight);
                        cgroup_apply_unified_cpu_weight(u, weight);
                        cgroup_apply_unified_cpu_quota(u, c->cpu_quota_per_sec_usec, c->cpu_quota_period_usec);

                } else {
                        uint64_t shares;

                        if (cgroup_context_has_cpu_weight(c)) {
                                uint64_t weight;

                                weight = cgroup_context_cpu_weight(c, state);
                                shares = cgroup_cpu_weight_to_shares(weight);

                                log_cgroup_compat(u, "Applying [Startup]CPUWeight=%" PRIu64 " as [Startup]CPUShares=%" PRIu64 " on %s",
                                                  weight, shares, path);
                        } else if (cgroup_context_has_cpu_shares(c))
                                shares = cgroup_context_cpu_shares(c, state);
                        else
                                shares = CGROUP_CPU_SHARES_DEFAULT;

                        cgroup_apply_legacy_cpu_shares(u, shares);
                        cgroup_apply_legacy_cpu_quota(u, c->cpu_quota_per_sec_usec, c->cpu_quota_period_usec);
                }
        }

        if ((apply_mask & CGROUP_MASK_CPUSET) && !is_local_root) {
                cgroup_apply_unified_cpuset(u, cgroup_context_allowed_cpus(c, state), "cpuset.cpus");
                cgroup_apply_unified_cpuset(u, cgroup_context_allowed_mems(c, state), "cpuset.mems");
        }

        /* The 'io' controller attributes are not exported on the host's root cgroup (being a pure cgroup v2
         * controller), and in case of containers we want to leave control of these attributes to the container manager
         * (and we couldn't access that stuff anyway, even if we tried if proper delegation is used). */
        if ((apply_mask & CGROUP_MASK_IO) && !is_local_root) {
                bool has_io, has_blockio;
                uint64_t weight;

                has_io = cgroup_context_has_io_config(c);
                has_blockio = cgroup_context_has_blockio_config(c);

                if (has_io)
                        weight = cgroup_context_io_weight(c, state);
                else if (has_blockio) {
                        uint64_t blkio_weight;

                        blkio_weight = cgroup_context_blkio_weight(c, state);
                        weight = cgroup_weight_blkio_to_io(blkio_weight);

                        log_cgroup_compat(u, "Applying [Startup]BlockIOWeight=%" PRIu64 " as [Startup]IOWeight=%" PRIu64,
                                          blkio_weight, weight);
                } else
                        weight = CGROUP_WEIGHT_DEFAULT;

                set_io_weight(u, weight);

                if (has_io) {
                        LIST_FOREACH(device_weights, w, c->io_device_weights)
                                cgroup_apply_io_device_weight(u, w->path, w->weight);

                        LIST_FOREACH(device_limits, limit, c->io_device_limits)
                                cgroup_apply_io_device_limit(u, limit->path, limit->limits);

                        LIST_FOREACH(device_latencies, latency, c->io_device_latencies)
                                cgroup_apply_io_device_latency(u, latency->path, latency->target_usec);

                } else if (has_blockio) {
                        LIST_FOREACH(device_weights, w, c->blockio_device_weights) {
                                weight = cgroup_weight_blkio_to_io(w->weight);

                                log_cgroup_compat(u, "Applying BlockIODeviceWeight=%" PRIu64 " as IODeviceWeight=%" PRIu64 " for %s",
                                                  w->weight, weight, w->path);

                                cgroup_apply_io_device_weight(u, w->path, weight);
                        }

                        LIST_FOREACH(device_bandwidths, b, c->blockio_device_bandwidths) {
                                uint64_t limits[_CGROUP_IO_LIMIT_TYPE_MAX];

                                for (CGroupIOLimitType type = 0; type < _CGROUP_IO_LIMIT_TYPE_MAX; type++)
                                        limits[type] = cgroup_io_limit_defaults[type];

                                limits[CGROUP_IO_RBPS_MAX] = b->rbps;
                                limits[CGROUP_IO_WBPS_MAX] = b->wbps;

                                log_cgroup_compat(u, "Applying BlockIO{Read|Write}Bandwidth=%" PRIu64 " %" PRIu64 " as IO{Read|Write}BandwidthMax= for %s",
                                                  b->rbps, b->wbps, b->path);

                                cgroup_apply_io_device_limit(u, b->path, limits);
                        }
                }
        }

        if (apply_mask & CGROUP_MASK_BLKIO) {
                bool has_io, has_blockio;

                has_io = cgroup_context_has_io_config(c);
                has_blockio = cgroup_context_has_blockio_config(c);

                /* Applying a 'weight' never makes sense for the host root cgroup, and for containers this should be
                 * left to our container manager, too. */
                if (!is_local_root) {
                        uint64_t weight;

                        if (has_io) {
                                uint64_t io_weight;

                                io_weight = cgroup_context_io_weight(c, state);
                                weight = cgroup_weight_io_to_blkio(cgroup_context_io_weight(c, state));

                                log_cgroup_compat(u, "Applying [Startup]IOWeight=%" PRIu64 " as [Startup]BlockIOWeight=%" PRIu64,
                                                  io_weight, weight);
                        } else if (has_blockio)
                                weight = cgroup_context_blkio_weight(c, state);
                        else
                                weight = CGROUP_BLKIO_WEIGHT_DEFAULT;

                        set_blkio_weight(u, weight);

                        if (has_io)
                                LIST_FOREACH(device_weights, w, c->io_device_weights) {
                                        weight = cgroup_weight_io_to_blkio(w->weight);

                                        log_cgroup_compat(u, "Applying IODeviceWeight=%" PRIu64 " as BlockIODeviceWeight=%" PRIu64 " for %s",
                                                          w->weight, weight, w->path);

                                        cgroup_apply_blkio_device_weight(u, w->path, weight);
                                }
                        else if (has_blockio)
                                LIST_FOREACH(device_weights, w, c->blockio_device_weights)
                                        cgroup_apply_blkio_device_weight(u, w->path, w->weight);
                }

                /* The bandwidth limits are something that make sense to be applied to the host's root but not container
                 * roots, as there we want the container manager to handle it */
                if (is_host_root || !is_local_root) {
                        if (has_io)
                                LIST_FOREACH(device_limits, l, c->io_device_limits) {
                                        log_cgroup_compat(u, "Applying IO{Read|Write}Bandwidth=%" PRIu64 " %" PRIu64 " as BlockIO{Read|Write}BandwidthMax= for %s",
                                                          l->limits[CGROUP_IO_RBPS_MAX], l->limits[CGROUP_IO_WBPS_MAX], l->path);

                                        cgroup_apply_blkio_device_limit(u, l->path, l->limits[CGROUP_IO_RBPS_MAX], l->limits[CGROUP_IO_WBPS_MAX]);
                                }
                        else if (has_blockio)
                                LIST_FOREACH(device_bandwidths, b, c->blockio_device_bandwidths)
                                        cgroup_apply_blkio_device_limit(u, b->path, b->rbps, b->wbps);
                }
        }

        /* In unified mode 'memory' attributes do not exist on the root cgroup. In legacy mode 'memory.limit_in_bytes'
         * exists on the root cgroup, but any writes to it are refused with EINVAL. And if we run in a container we
         * want to leave control to the container manager (and if proper cgroup v2 delegation is used we couldn't even
         * write to this if we wanted to.) */
        if ((apply_mask & CGROUP_MASK_MEMORY) && !is_local_root) {

                if (cg_all_unified() > 0) {
                        uint64_t max, swap_max = CGROUP_LIMIT_MAX, zswap_max = CGROUP_LIMIT_MAX, high = CGROUP_LIMIT_MAX;

                        if (unit_has_unified_memory_config(u)) {
                                bool startup = IN_SET(state, MANAGER_STARTING, MANAGER_INITIALIZING, MANAGER_STOPPING);

                                high = startup && c->startup_memory_high_set ? c->startup_memory_high : c->memory_high;
                                max = startup && c->startup_memory_max_set ? c->startup_memory_max : c->memory_max;
                                swap_max = startup && c->startup_memory_swap_max_set ? c->startup_memory_swap_max : c->memory_swap_max;
                                zswap_max = startup && c->startup_memory_zswap_max_set ? c->startup_memory_zswap_max : c->memory_zswap_max;
                        } else {
                                max = c->memory_limit;

                                if (max != CGROUP_LIMIT_MAX)
                                        log_cgroup_compat(u, "Applying MemoryLimit=%" PRIu64 " as MemoryMax=", max);
                        }

                        cgroup_apply_unified_memory_limit(u, "memory.min", unit_get_ancestor_memory_min(u));
                        cgroup_apply_unified_memory_limit(u, "memory.low", unit_get_ancestor_memory_low(u));
                        cgroup_apply_unified_memory_limit(u, "memory.high", high);
                        cgroup_apply_unified_memory_limit(u, "memory.max", max);
                        cgroup_apply_unified_memory_limit(u, "memory.swap.max", swap_max);
                        cgroup_apply_unified_memory_limit(u, "memory.zswap.max", zswap_max);

                        (void) set_attribute_and_warn(u, "memory", "memory.oom.group", one_zero(c->memory_oom_group));

                } else {
                        char buf[DECIMAL_STR_MAX(uint64_t) + 1];
                        uint64_t val;

                        if (unit_has_unified_memory_config(u)) {
                                val = c->memory_max;
                                if (val != CGROUP_LIMIT_MAX)
                                        log_cgroup_compat(u, "Applying MemoryMax=%" PRIu64 " as MemoryLimit=", val);
                        } else
                                val = c->memory_limit;

                        if (val == CGROUP_LIMIT_MAX)
                                strncpy(buf, "-1\n", sizeof(buf));
                        else
                                xsprintf(buf, "%" PRIu64 "\n", val);

                        (void) set_attribute_and_warn(u, "memory", "memory.limit_in_bytes", buf);
                }
        }

        /* On cgroup v2 we can apply BPF everywhere. On cgroup v1 we apply it everywhere except for the root of
         * containers, where we leave this to the manager */
        if ((apply_mask & (CGROUP_MASK_DEVICES | CGROUP_MASK_BPF_DEVICES)) &&
            (is_host_root || cg_all_unified() > 0 || !is_local_root))
                (void) cgroup_apply_devices(u);

        if (apply_mask & CGROUP_MASK_PIDS) {

                if (is_host_root) {
                        /* So, the "pids" controller does not expose anything on the root cgroup, in order not to
                         * replicate knobs exposed elsewhere needlessly. We abstract this away here however, and when
                         * the knobs of the root cgroup are modified propagate this to the relevant sysctls. There's a
                         * non-obvious asymmetry however: unlike the cgroup properties we don't really want to take
                         * exclusive ownership of the sysctls, but we still want to honour things if the user sets
                         * limits. Hence we employ sort of a one-way strategy: when the user sets a bounded limit
                         * through us it counts. When the user afterwards unsets it again (i.e. sets it to unbounded)
                         * it also counts. But if the user never set a limit through us (i.e. we are the default of
                         * "unbounded") we leave things unmodified. For this we manage a global boolean that we turn on
                         * the first time we set a limit. Note that this boolean is flushed out on manager reload,
                         * which is desirable so that there's an official way to release control of the sysctl from
                         * systemd: set the limit to unbounded and reload. */

                        if (cgroup_tasks_max_isset(&c->tasks_max)) {
                                u->manager->sysctl_pid_max_changed = true;
                                r = procfs_tasks_set_limit(cgroup_tasks_max_resolve(&c->tasks_max));
                        } else if (u->manager->sysctl_pid_max_changed)
                                r = procfs_tasks_set_limit(TASKS_MAX);
                        else
                                r = 0;
                        if (r < 0)
                                log_unit_full_errno(u, LOG_LEVEL_CGROUP_WRITE(r), r,
                                                    "Failed to write to tasks limit sysctls: %m");
                }

                /* The attribute itself is not available on the host root cgroup, and in the container case we want to
                 * leave it for the container manager. */
                if (!is_local_root) {
                        if (cgroup_tasks_max_isset(&c->tasks_max)) {
                                char buf[DECIMAL_STR_MAX(uint64_t) + 1];

                                xsprintf(buf, "%" PRIu64 "\n", cgroup_tasks_max_resolve(&c->tasks_max));
                                (void) set_attribute_and_warn(u, "pids", "pids.max", buf);
                        } else
                                (void) set_attribute_and_warn(u, "pids", "pids.max", "max\n");
                }
        }

        if (apply_mask & CGROUP_MASK_BPF_FIREWALL)
                cgroup_apply_firewall(u);

        if (apply_mask & CGROUP_MASK_BPF_FOREIGN)
                cgroup_apply_bpf_foreign_program(u);

        if (apply_mask & CGROUP_MASK_BPF_SOCKET_BIND)
                cgroup_apply_socket_bind(u);

        if (apply_mask & CGROUP_MASK_BPF_RESTRICT_NETWORK_INTERFACES)
                cgroup_apply_restrict_network_interfaces(u);
}

static bool unit_get_needs_bpf_firewall(Unit *u) {
        CGroupContext *c;
        assert(u);

        c = unit_get_cgroup_context(u);
        if (!c)
                return false;

        if (c->ip_accounting ||
            !set_isempty(c->ip_address_allow) ||
            !set_isempty(c->ip_address_deny) ||
            c->ip_filters_ingress ||
            c->ip_filters_egress)
                return true;

        /* If any parent slice has an IP access list defined, it applies too */
        for (Unit *p = UNIT_GET_SLICE(u); p; p = UNIT_GET_SLICE(p)) {
                c = unit_get_cgroup_context(p);
                if (!c)
                        return false;

                if (!set_isempty(c->ip_address_allow) ||
                    !set_isempty(c->ip_address_deny))
                        return true;
        }

        return false;
}

static bool unit_get_needs_bpf_foreign_program(Unit *u) {
        CGroupContext *c;
        assert(u);

        c = unit_get_cgroup_context(u);
        if (!c)
                return false;

        return !!c->bpf_foreign_programs;
}

static bool unit_get_needs_socket_bind(Unit *u) {
        CGroupContext *c;
        assert(u);

        c = unit_get_cgroup_context(u);
        if (!c)
                return false;

        return c->socket_bind_allow || c->socket_bind_deny;
}

static bool unit_get_needs_restrict_network_interfaces(Unit *u) {
        CGroupContext *c;
        assert(u);

        c = unit_get_cgroup_context(u);
        if (!c)
                return false;

        return !set_isempty(c->restrict_network_interfaces);
}

static CGroupMask unit_get_cgroup_mask(Unit *u) {
        CGroupMask mask = 0;
        CGroupContext *c;

        assert(u);

        assert_se(c = unit_get_cgroup_context(u));

        /* Figure out which controllers we need, based on the cgroup context object */

        if (c->cpu_accounting)
                mask |= get_cpu_accounting_mask();

        if (cgroup_context_has_cpu_weight(c) ||
            cgroup_context_has_cpu_shares(c) ||
            c->cpu_quota_per_sec_usec != USEC_INFINITY)
                mask |= CGROUP_MASK_CPU;

        if (cgroup_context_has_allowed_cpus(c) || cgroup_context_has_allowed_mems(c))
                mask |= CGROUP_MASK_CPUSET;

        if (cgroup_context_has_io_config(c) || cgroup_context_has_blockio_config(c))
                mask |= CGROUP_MASK_IO | CGROUP_MASK_BLKIO;

        if (c->memory_accounting ||
            c->memory_limit != CGROUP_LIMIT_MAX ||
            unit_has_unified_memory_config(u))
                mask |= CGROUP_MASK_MEMORY;

        if (c->device_allow ||
            c->device_policy != CGROUP_DEVICE_POLICY_AUTO)
                mask |= CGROUP_MASK_DEVICES | CGROUP_MASK_BPF_DEVICES;

        if (c->tasks_accounting ||
            cgroup_tasks_max_isset(&c->tasks_max))
                mask |= CGROUP_MASK_PIDS;

        return CGROUP_MASK_EXTEND_JOINED(mask);
}

static CGroupMask unit_get_bpf_mask(Unit *u) {
        CGroupMask mask = 0;

        /* Figure out which controllers we need, based on the cgroup context, possibly taking into account children
         * too. */

        if (unit_get_needs_bpf_firewall(u))
                mask |= CGROUP_MASK_BPF_FIREWALL;

        if (unit_get_needs_bpf_foreign_program(u))
                mask |= CGROUP_MASK_BPF_FOREIGN;

        if (unit_get_needs_socket_bind(u))
                mask |= CGROUP_MASK_BPF_SOCKET_BIND;

        if (unit_get_needs_restrict_network_interfaces(u))
                mask |= CGROUP_MASK_BPF_RESTRICT_NETWORK_INTERFACES;

        return mask;
}

CGroupMask unit_get_own_mask(Unit *u) {
        CGroupContext *c;

        /* Returns the mask of controllers the unit needs for itself. If a unit is not properly loaded, return an empty
         * mask, as we shouldn't reflect it in the cgroup hierarchy then. */

        if (u->load_state != UNIT_LOADED)
                return 0;

        c = unit_get_cgroup_context(u);
        if (!c)
                return 0;

        return unit_get_cgroup_mask(u) | unit_get_bpf_mask(u) | unit_get_delegate_mask(u);
}

CGroupMask unit_get_delegate_mask(Unit *u) {
        CGroupContext *c;

        /* If delegation is turned on, then turn on selected controllers, unless we are on the legacy hierarchy and the
         * process we fork into is known to drop privileges, and hence shouldn't get access to the controllers.
         *
         * Note that on the unified hierarchy it is safe to delegate controllers to unprivileged services. */

        if (!unit_cgroup_delegate(u))
                return 0;

        if (cg_all_unified() <= 0) {
                ExecContext *e;

                e = unit_get_exec_context(u);
                if (e && !exec_context_maintains_privileges(e))
                        return 0;
        }

        assert_se(c = unit_get_cgroup_context(u));
        return CGROUP_MASK_EXTEND_JOINED(c->delegate_controllers);
}

static CGroupMask unit_get_subtree_mask(Unit *u) {

        /* Returns the mask of this subtree, meaning of the group
         * itself and its children. */

        return unit_get_own_mask(u) | unit_get_members_mask(u);
}

CGroupMask unit_get_members_mask(Unit *u) {
        assert(u);

        /* Returns the mask of controllers all of the unit's children require, merged */

        if (u->cgroup_members_mask_valid)
                return u->cgroup_members_mask; /* Use cached value if possible */

        u->cgroup_members_mask = 0;

        if (u->type == UNIT_SLICE) {
                Unit *member;

                UNIT_FOREACH_DEPENDENCY(member, u, UNIT_ATOM_SLICE_OF)
                        u->cgroup_members_mask |= unit_get_subtree_mask(member); /* note that this calls ourselves again, for the children */
        }

        u->cgroup_members_mask_valid = true;
        return u->cgroup_members_mask;
}

CGroupMask unit_get_siblings_mask(Unit *u) {
        Unit *slice;
        assert(u);

        /* Returns the mask of controllers all of the unit's siblings
         * require, i.e. the members mask of the unit's parent slice
         * if there is one. */

        slice = UNIT_GET_SLICE(u);
        if (slice)
                return unit_get_members_mask(slice);

        return unit_get_subtree_mask(u); /* we are the top-level slice */
}

static CGroupMask unit_get_disable_mask(Unit *u) {
        CGroupContext *c;

        c = unit_get_cgroup_context(u);
        if (!c)
                return 0;

        return c->disable_controllers;
}

CGroupMask unit_get_ancestor_disable_mask(Unit *u) {
        CGroupMask mask;
        Unit *slice;

        assert(u);
        mask = unit_get_disable_mask(u);

        /* Returns the mask of controllers which are marked as forcibly
         * disabled in any ancestor unit or the unit in question. */

        slice = UNIT_GET_SLICE(u);
        if (slice)
                mask |= unit_get_ancestor_disable_mask(slice);

        return mask;
}

CGroupMask unit_get_target_mask(Unit *u) {
        CGroupMask own_mask, mask;

        /* This returns the cgroup mask of all controllers to enable for a specific cgroup, i.e. everything
         * it needs itself, plus all that its children need, plus all that its siblings need. This is
         * primarily useful on the legacy cgroup hierarchy, where we need to duplicate each cgroup in each
         * hierarchy that shall be enabled for it. */

        own_mask = unit_get_own_mask(u);

        if (own_mask & CGROUP_MASK_BPF_FIREWALL & ~u->manager->cgroup_supported)
                emit_bpf_firewall_warning(u);

        mask = own_mask | unit_get_members_mask(u) | unit_get_siblings_mask(u);

        mask &= u->manager->cgroup_supported;
        mask &= ~unit_get_ancestor_disable_mask(u);

        return mask;
}

CGroupMask unit_get_enable_mask(Unit *u) {
        CGroupMask mask;

        /* This returns the cgroup mask of all controllers to enable
         * for the children of a specific cgroup. This is primarily
         * useful for the unified cgroup hierarchy, where each cgroup
         * controls which controllers are enabled for its children. */

        mask = unit_get_members_mask(u);
        mask &= u->manager->cgroup_supported;
        mask &= ~unit_get_ancestor_disable_mask(u);

        return mask;
}

void unit_invalidate_cgroup_members_masks(Unit *u) {
        Unit *slice;

        assert(u);

        /* Recurse invalidate the member masks cache all the way up the tree */
        u->cgroup_members_mask_valid = false;

        slice = UNIT_GET_SLICE(u);
        if (slice)
                unit_invalidate_cgroup_members_masks(slice);
}

const char *unit_get_realized_cgroup_path(Unit *u, CGroupMask mask) {

        /* Returns the realized cgroup path of the specified unit where all specified controllers are available. */

        while (u) {

                if (u->cgroup_path &&
                    u->cgroup_realized &&
                    FLAGS_SET(u->cgroup_realized_mask, mask))
                        return u->cgroup_path;

                u = UNIT_GET_SLICE(u);
        }

        return NULL;
}

static const char *migrate_callback(CGroupMask mask, void *userdata) {
        /* If not realized at all, migrate to root ("").
         * It may happen if we're upgrading from older version that didn't clean up.
         */
        return strempty(unit_get_realized_cgroup_path(userdata, mask));
}

int unit_default_cgroup_path(const Unit *u, char **ret) {
        _cleanup_free_ char *p = NULL;
        int r;

        assert(u);
        assert(ret);

        if (unit_has_name(u, SPECIAL_ROOT_SLICE))
                p = strdup(u->manager->cgroup_root);
        else {
                _cleanup_free_ char *escaped = NULL, *slice_path = NULL;
                Unit *slice;

                slice = UNIT_GET_SLICE(u);
                if (slice && !unit_has_name(slice, SPECIAL_ROOT_SLICE)) {
                        r = cg_slice_to_path(slice->id, &slice_path);
                        if (r < 0)
                                return r;
                }

                r = cg_escape(u->id, &escaped);
                if (r < 0)
                        return r;

                p = path_join(empty_to_root(u->manager->cgroup_root), slice_path, escaped);
        }
        if (!p)
                return -ENOMEM;

        *ret = TAKE_PTR(p);
        return 0;
}

int unit_set_cgroup_path(Unit *u, const char *path) {
        _cleanup_free_ char *p = NULL;
        int r;

        assert(u);

        if (streq_ptr(u->cgroup_path, path))
                return 0;

        if (path) {
                p = strdup(path);
                if (!p)
                        return -ENOMEM;
        }

        if (p) {
                r = hashmap_put(u->manager->cgroup_unit, p, u);
                if (r < 0)
                        return r;
        }

        unit_release_cgroup(u);
        u->cgroup_path = TAKE_PTR(p);

        return 1;
}

int unit_watch_cgroup(Unit *u) {
        _cleanup_free_ char *events = NULL;
        int r;

        assert(u);

        /* Watches the "cgroups.events" attribute of this unit's cgroup for "empty" events, but only if
         * cgroupv2 is available. */

        if (!u->cgroup_path)
                return 0;

        if (u->cgroup_control_inotify_wd >= 0)
                return 0;

        /* Only applies to the unified hierarchy */
        r = cg_unified_controller(SYSTEMD_CGROUP_CONTROLLER);
        if (r < 0)
                return log_error_errno(r, "Failed to determine whether the name=systemd hierarchy is unified: %m");
        if (r == 0)
                return 0;

        /* No point in watch the top-level slice, it's never going to run empty. */
        if (unit_has_name(u, SPECIAL_ROOT_SLICE))
                return 0;

        r = hashmap_ensure_allocated(&u->manager->cgroup_control_inotify_wd_unit, &trivial_hash_ops);
        if (r < 0)
                return log_oom();

        r = cg_get_path(SYSTEMD_CGROUP_CONTROLLER, u->cgroup_path, "cgroup.events", &events);
        if (r < 0)
                return log_oom();

        u->cgroup_control_inotify_wd = inotify_add_watch(u->manager->cgroup_inotify_fd, events, IN_MODIFY);
        if (u->cgroup_control_inotify_wd < 0) {

                if (errno == ENOENT) /* If the directory is already gone we don't need to track it, so this
                                      * is not an error */
                        return 0;

                return log_unit_error_errno(u, errno, "Failed to add control inotify watch descriptor for control group %s: %m", empty_to_root(u->cgroup_path));
        }

        r = hashmap_put(u->manager->cgroup_control_inotify_wd_unit, INT_TO_PTR(u->cgroup_control_inotify_wd), u);
        if (r < 0)
                return log_unit_error_errno(u, r, "Failed to add control inotify watch descriptor for control group %s to hash map: %m", empty_to_root(u->cgroup_path));

        return 0;
}

int unit_watch_cgroup_memory(Unit *u) {
        _cleanup_free_ char *events = NULL;
        CGroupContext *c;
        int r;

        assert(u);

        /* Watches the "memory.events" attribute of this unit's cgroup for "oom_kill" events, but only if
         * cgroupv2 is available. */

        if (!u->cgroup_path)
                return 0;

        c = unit_get_cgroup_context(u);
        if (!c)
                return 0;

        /* The "memory.events" attribute is only available if the memory controller is on. Let's hence tie
         * this to memory accounting, in a way watching for OOM kills is a form of memory accounting after
         * all. */
        if (!c->memory_accounting)
                return 0;

        /* Don't watch inner nodes, as the kernel doesn't report oom_kill events recursively currently, and
         * we also don't want to generate a log message for each parent cgroup of a process. */
        if (u->type == UNIT_SLICE)
                return 0;

        if (u->cgroup_memory_inotify_wd >= 0)
                return 0;

        /* Only applies to the unified hierarchy */
        r = cg_all_unified();
        if (r < 0)
                return log_error_errno(r, "Failed to determine whether the memory controller is unified: %m");
        if (r == 0)
                return 0;

        r = hashmap_ensure_allocated(&u->manager->cgroup_memory_inotify_wd_unit, &trivial_hash_ops);
        if (r < 0)
                return log_oom();

        r = cg_get_path(SYSTEMD_CGROUP_CONTROLLER, u->cgroup_path, "memory.events", &events);
        if (r < 0)
                return log_oom();

        u->cgroup_memory_inotify_wd = inotify_add_watch(u->manager->cgroup_inotify_fd, events, IN_MODIFY);
        if (u->cgroup_memory_inotify_wd < 0) {

                if (errno == ENOENT) /* If the directory is already gone we don't need to track it, so this
                                      * is not an error */
                        return 0;

                return log_unit_error_errno(u, errno, "Failed to add memory inotify watch descriptor for control group %s: %m", empty_to_root(u->cgroup_path));
        }

        r = hashmap_put(u->manager->cgroup_memory_inotify_wd_unit, INT_TO_PTR(u->cgroup_memory_inotify_wd), u);
        if (r < 0)
                return log_unit_error_errno(u, r, "Failed to add memory inotify watch descriptor for control group %s to hash map: %m", empty_to_root(u->cgroup_path));

        return 0;
}

int unit_pick_cgroup_path(Unit *u) {
        _cleanup_free_ char *path = NULL;
        int r;

        assert(u);

        if (u->cgroup_path)
                return 0;

        if (!UNIT_HAS_CGROUP_CONTEXT(u))
                return -EINVAL;

        r = unit_default_cgroup_path(u, &path);
        if (r < 0)
                return log_unit_error_errno(u, r, "Failed to generate default cgroup path: %m");

        r = unit_set_cgroup_path(u, path);
        if (r == -EEXIST)
                return log_unit_error_errno(u, r, "Control group %s exists already.", empty_to_root(path));
        if (r < 0)
                return log_unit_error_errno(u, r, "Failed to set unit's control group path to %s: %m", empty_to_root(path));

        return 0;
}

static int unit_update_cgroup(
                Unit *u,
                CGroupMask target_mask,
                CGroupMask enable_mask,
                ManagerState state) {

        bool created, is_root_slice;
        CGroupMask migrate_mask = 0;
        _cleanup_free_ char *cgroup_full_path = NULL;
        int r;

        assert(u);

        if (!UNIT_HAS_CGROUP_CONTEXT(u))
                return 0;

        /* Figure out our cgroup path */
        r = unit_pick_cgroup_path(u);
        if (r < 0)
                return r;

        /* First, create our own group */
        r = cg_create_everywhere(u->manager->cgroup_supported, target_mask, u->cgroup_path);
        if (r < 0)
                return log_unit_error_errno(u, r, "Failed to create cgroup %s: %m", empty_to_root(u->cgroup_path));
        created = r;

        if (cg_unified_controller(SYSTEMD_CGROUP_CONTROLLER) > 0) {
                uint64_t cgroup_id = 0;

                r = cg_get_path(SYSTEMD_CGROUP_CONTROLLER, u->cgroup_path, NULL, &cgroup_full_path);
                if (r == 0) {
                        r = cg_path_get_cgroupid(cgroup_full_path, &cgroup_id);
                        if (r < 0)
                                log_unit_full_errno(u, ERRNO_IS_NOT_SUPPORTED(r) ? LOG_DEBUG : LOG_WARNING, r,
                                                    "Failed to get cgroup ID of cgroup %s, ignoring: %m", cgroup_full_path);
                } else
                        log_unit_warning_errno(u, r, "Failed to get full cgroup path on cgroup %s, ignoring: %m", empty_to_root(u->cgroup_path));

                u->cgroup_id = cgroup_id;
        }

        /* Start watching it */
        (void) unit_watch_cgroup(u);
        (void) unit_watch_cgroup_memory(u);

        /* For v2 we preserve enabled controllers in delegated units, adjust others,
         * for v1 we figure out which controller hierarchies need migration. */
        if (created || !u->cgroup_realized || !unit_cgroup_delegate(u)) {
                CGroupMask result_mask = 0;

                /* Enable all controllers we need */
                r = cg_enable_everywhere(u->manager->cgroup_supported, enable_mask, u->cgroup_path, &result_mask);
                if (r < 0)
                        log_unit_warning_errno(u, r, "Failed to enable/disable controllers on cgroup %s, ignoring: %m", empty_to_root(u->cgroup_path));

                /* Remember what's actually enabled now */
                u->cgroup_enabled_mask = result_mask;

                migrate_mask = u->cgroup_realized_mask ^ target_mask;
        }

        /* Keep track that this is now realized */
        u->cgroup_realized = true;
        u->cgroup_realized_mask = target_mask;

        /* Migrate processes in controller hierarchies both downwards (enabling) and upwards (disabling).
         *
         * Unnecessary controller cgroups are trimmed (after emptied by upward migration).
         * We perform migration also with whole slices for cases when users don't care about leave
         * granularity. Since delegated_mask is subset of target mask, we won't trim slice subtree containing
         * delegated units.
         */
        if (cg_all_unified() == 0) {
                r = cg_migrate_v1_controllers(u->manager->cgroup_supported, migrate_mask, u->cgroup_path, migrate_callback, u);
                if (r < 0)
                        log_unit_warning_errno(u, r, "Failed to migrate controller cgroups from %s, ignoring: %m", empty_to_root(u->cgroup_path));

                is_root_slice = unit_has_name(u, SPECIAL_ROOT_SLICE);
                r = cg_trim_v1_controllers(u->manager->cgroup_supported, ~target_mask, u->cgroup_path, !is_root_slice);
                if (r < 0)
                        log_unit_warning_errno(u, r, "Failed to delete controller cgroups %s, ignoring: %m", empty_to_root(u->cgroup_path));
        }

        /* Set attributes */
        cgroup_context_apply(u, target_mask, state);
        cgroup_xattr_apply(u);

        /* For most units we expect that memory monitoring is set up before the unit is started and we won't
         * touch it after. For PID 1 this is different though, because we couldn't possibly do that given
         * that PID 1 runs before init.scope is even set up. Hence, whenever init.scope is realized, let's
         * try to open the memory pressure interface anew. */
        if (unit_has_name(u, SPECIAL_INIT_SCOPE))
                (void) manager_setup_memory_pressure_event_source(u->manager);

        return 0;
}

static int unit_attach_pid_to_cgroup_via_bus(Unit *u, pid_t pid, const char *suffix_path) {
        _cleanup_(sd_bus_error_free) sd_bus_error error = SD_BUS_ERROR_NULL;
        char *pp;
        int r;

        assert(u);

        if (MANAGER_IS_SYSTEM(u->manager))
                return -EINVAL;

        if (!u->manager->system_bus)
                return -EIO;

        if (!u->cgroup_path)
                return -EINVAL;

        /* Determine this unit's cgroup path relative to our cgroup root */
        pp = path_startswith(u->cgroup_path, u->manager->cgroup_root);
        if (!pp)
                return -EINVAL;

        pp = strjoina("/", pp, suffix_path);
        path_simplify(pp);

        r = bus_call_method(u->manager->system_bus,
                            bus_systemd_mgr,
                            "AttachProcessesToUnit",
                            &error, NULL,
                            "ssau",
                            NULL /* empty unit name means client's unit, i.e. us */, pp, 1, (uint32_t) pid);
        if (r < 0)
                return log_unit_debug_errno(u, r, "Failed to attach unit process " PID_FMT " via the bus: %s", pid, bus_error_message(&error, r));

        return 0;
}

int unit_attach_pids_to_cgroup(Unit *u, Set *pids, const char *suffix_path) {
        _cleanup_free_ char *joined = NULL;
        CGroupMask delegated_mask;
        const char *p;
        void *pidp;
        int ret, r;

        assert(u);

        if (!UNIT_HAS_CGROUP_CONTEXT(u))
                return -EINVAL;

        if (set_isempty(pids))
                return 0;

        /* Load any custom firewall BPF programs here once to test if they are existing and actually loadable.
         * Fail here early since later errors in the call chain unit_realize_cgroup to cgroup_context_apply are ignored. */
        r = bpf_firewall_load_custom(u);
        if (r < 0)
                return r;

        r = unit_realize_cgroup(u);
        if (r < 0)
                return r;

        if (isempty(suffix_path))
                p = u->cgroup_path;
        else {
                joined = path_join(u->cgroup_path, suffix_path);
                if (!joined)
                        return -ENOMEM;

                p = joined;
        }

        delegated_mask = unit_get_delegate_mask(u);

        ret = 0;
        SET_FOREACH(pidp, pids) {
                pid_t pid = PTR_TO_PID(pidp);

                /* First, attach the PID to the main cgroup hierarchy */
                r = cg_attach(SYSTEMD_CGROUP_CONTROLLER, p, pid);
                if (r < 0) {
                        bool again = MANAGER_IS_USER(u->manager) && ERRNO_IS_PRIVILEGE(r);

                        log_unit_full_errno(u, again ? LOG_DEBUG : LOG_INFO,  r,
                                            "Couldn't move process "PID_FMT" to%s requested cgroup '%s': %m",
                                            pid, again ? " directly" : "", empty_to_root(p));

                        if (again) {
                                int z;

                                /* If we are in a user instance, and we can't move the process ourselves due
                                 * to permission problems, let's ask the system instance about it instead.
                                 * Since it's more privileged it might be able to move the process across the
                                 * leaves of a subtree whose top node is not owned by us. */

                                z = unit_attach_pid_to_cgroup_via_bus(u, pid, suffix_path);
                                if (z < 0)
                                        log_unit_info_errno(u, z, "Couldn't move process "PID_FMT" to requested cgroup '%s' (directly or via the system bus): %m", pid, empty_to_root(p));
                                else {
                                        if (ret >= 0)
                                                ret++; /* Count successful additions */

                                        /* the cgroup is definitely not empty now, in case the unit was in
                                         * the cgroup empty queue, drop it from there */
                                        unit_remove_from_cgroup_empty_queue(u);
                                        continue; /* When the bus thing worked via the bus we are fully done for this PID. */
                                }
                        }

                        if (ret >= 0)
                                ret = r; /* Remember first error */

                        continue;
                } else if (ret >= 0) {
                        unit_remove_from_cgroup_empty_queue(u);
                        ret++; /* Count successful additions */
                }

                r = cg_all_unified();
                if (r < 0)
                        return r;
                if (r > 0)
                        continue;

                /* In the legacy hierarchy, attach the process to the request cgroup if possible, and if not to the
                 * innermost realized one */

                for (CGroupController c = 0; c < _CGROUP_CONTROLLER_MAX; c++) {
                        CGroupMask bit = CGROUP_CONTROLLER_TO_MASK(c);
                        const char *realized;

                        if (!(u->manager->cgroup_supported & bit))
                                continue;

                        /* If this controller is delegated and realized, honour the caller's request for the cgroup suffix. */
                        if (delegated_mask & u->cgroup_realized_mask & bit) {
                                r = cg_attach(cgroup_controller_to_string(c), p, pid);
                                if (r >= 0)
                                        continue; /* Success! */

                                log_unit_debug_errno(u, r, "Failed to attach PID " PID_FMT " to requested cgroup %s in controller %s, falling back to unit's cgroup: %m",
                                                     pid, empty_to_root(p), cgroup_controller_to_string(c));
                        }

                        /* So this controller is either not delegate or realized, or something else weird happened. In
                         * that case let's attach the PID at least to the closest cgroup up the tree that is
                         * realized. */
                        realized = unit_get_realized_cgroup_path(u, bit);
                        if (!realized)
                                continue; /* Not even realized in the root slice? Then let's not bother */

                        r = cg_attach(cgroup_controller_to_string(c), realized, pid);
                        if (r < 0)
                                log_unit_debug_errno(u, r, "Failed to attach PID " PID_FMT " to realized cgroup %s in controller %s, ignoring: %m",
                                                     pid, realized, cgroup_controller_to_string(c));
                }
        }

        return ret;
}

static bool unit_has_mask_realized(
                Unit *u,
                CGroupMask target_mask,
                CGroupMask enable_mask) {

        assert(u);

        /* Returns true if this unit is fully realized. We check four things:
         *
         * 1. Whether the cgroup was created at all
         * 2. Whether the cgroup was created in all the hierarchies we need it to be created in (in case of cgroup v1)
         * 3. Whether the cgroup has all the right controllers enabled (in case of cgroup v2)
         * 4. Whether the invalidation mask is currently zero
         *
         * If you wonder why we mask the target realization and enable mask with CGROUP_MASK_V1/CGROUP_MASK_V2: note
         * that there are three sets of bitmasks: CGROUP_MASK_V1 (for real cgroup v1 controllers), CGROUP_MASK_V2 (for
         * real cgroup v2 controllers) and CGROUP_MASK_BPF (for BPF-based pseudo-controllers). Now, cgroup_realized_mask
         * is only matters for cgroup v1 controllers, and cgroup_enabled_mask only used for cgroup v2, and if they
         * differ in the others, we don't really care. (After all, the cgroup_enabled_mask tracks with controllers are
         * enabled through cgroup.subtree_control, and since the BPF pseudo-controllers don't show up there, they
         * simply don't matter. */

        return u->cgroup_realized &&
                ((u->cgroup_realized_mask ^ target_mask) & CGROUP_MASK_V1) == 0 &&
                ((u->cgroup_enabled_mask ^ enable_mask) & CGROUP_MASK_V2) == 0 &&
                u->cgroup_invalidated_mask == 0;
}

static bool unit_has_mask_disables_realized(
                Unit *u,
                CGroupMask target_mask,
                CGroupMask enable_mask) {

        assert(u);

        /* Returns true if all controllers which should be disabled are indeed disabled.
         *
         * Unlike unit_has_mask_realized, we don't care what was enabled, only that anything we want to remove is
         * already removed. */

        return !u->cgroup_realized ||
                (FLAGS_SET(u->cgroup_realized_mask, target_mask & CGROUP_MASK_V1) &&
                 FLAGS_SET(u->cgroup_enabled_mask, enable_mask & CGROUP_MASK_V2));
}

static bool unit_has_mask_enables_realized(
                Unit *u,
                CGroupMask target_mask,
                CGroupMask enable_mask) {

        assert(u);

        /* Returns true if all controllers which should be enabled are indeed enabled.
         *
         * Unlike unit_has_mask_realized, we don't care about the controllers that are not present, only that anything
         * we want to add is already added. */

        return u->cgroup_realized &&
                ((u->cgroup_realized_mask | target_mask) & CGROUP_MASK_V1) == (u->cgroup_realized_mask & CGROUP_MASK_V1) &&
                ((u->cgroup_enabled_mask | enable_mask) & CGROUP_MASK_V2) == (u->cgroup_enabled_mask & CGROUP_MASK_V2);
}

void unit_add_to_cgroup_realize_queue(Unit *u) {
        assert(u);

        if (u->in_cgroup_realize_queue)
                return;

        LIST_APPEND(cgroup_realize_queue, u->manager->cgroup_realize_queue, u);
        u->in_cgroup_realize_queue = true;
}

static void unit_remove_from_cgroup_realize_queue(Unit *u) {
        assert(u);

        if (!u->in_cgroup_realize_queue)
                return;

        LIST_REMOVE(cgroup_realize_queue, u->manager->cgroup_realize_queue, u);
        u->in_cgroup_realize_queue = false;
}

/* Controllers can only be enabled breadth-first, from the root of the
 * hierarchy downwards to the unit in question. */
static int unit_realize_cgroup_now_enable(Unit *u, ManagerState state) {
        CGroupMask target_mask, enable_mask, new_target_mask, new_enable_mask;
        Unit *slice;
        int r;

        assert(u);

        /* First go deal with this unit's parent, or we won't be able to enable
         * any new controllers at this layer. */
        slice = UNIT_GET_SLICE(u);
        if (slice) {
                r = unit_realize_cgroup_now_enable(slice, state);
                if (r < 0)
                        return r;
        }

        target_mask = unit_get_target_mask(u);
        enable_mask = unit_get_enable_mask(u);

        /* We can only enable in this direction, don't try to disable anything.
         */
        if (unit_has_mask_enables_realized(u, target_mask, enable_mask))
                return 0;

        new_target_mask = u->cgroup_realized_mask | target_mask;
        new_enable_mask = u->cgroup_enabled_mask | enable_mask;

        return unit_update_cgroup(u, new_target_mask, new_enable_mask, state);
}

/* Controllers can only be disabled depth-first, from the leaves of the
 * hierarchy upwards to the unit in question. */
static int unit_realize_cgroup_now_disable(Unit *u, ManagerState state) {
        Unit *m;

        assert(u);

        if (u->type != UNIT_SLICE)
                return 0;

        UNIT_FOREACH_DEPENDENCY(m, u, UNIT_ATOM_SLICE_OF) {
                CGroupMask target_mask, enable_mask, new_target_mask, new_enable_mask;
                int r;

                /* The cgroup for this unit might not actually be fully realised yet, in which case it isn't
                 * holding any controllers open anyway. */
                if (!m->cgroup_realized)
                        continue;

                /* We must disable those below us first in order to release the controller. */
                if (m->type == UNIT_SLICE)
                        (void) unit_realize_cgroup_now_disable(m, state);

                target_mask = unit_get_target_mask(m);
                enable_mask = unit_get_enable_mask(m);

                /* We can only disable in this direction, don't try to enable anything. */
                if (unit_has_mask_disables_realized(m, target_mask, enable_mask))
                        continue;

                new_target_mask = m->cgroup_realized_mask & target_mask;
                new_enable_mask = m->cgroup_enabled_mask & enable_mask;

                r = unit_update_cgroup(m, new_target_mask, new_enable_mask, state);
                if (r < 0)
                        return r;
        }

        return 0;
}

/* Check if necessary controllers and attributes for a unit are in place.
 *
 * - If so, do nothing.
 * - If not, create paths, move processes over, and set attributes.
 *
 * Controllers can only be *enabled* in a breadth-first way, and *disabled* in
 * a depth-first way. As such the process looks like this:
 *
 * Suppose we have a cgroup hierarchy which looks like this:
 *
 *             root
 *            /    \
 *           /      \
 *          /        \
 *         a          b
 *        / \        / \
 *       /   \      /   \
 *      c     d    e     f
 *     / \   / \  / \   / \
 *     h i   j k  l m   n o
 *
 * 1. We want to realise cgroup "d" now.
 * 2. cgroup "a" has DisableControllers=cpu in the associated unit.
 * 3. cgroup "k" just started requesting the memory controller.
 *
 * To make this work we must do the following in order:
 *
 * 1. Disable CPU controller in k, j
 * 2. Disable CPU controller in d
 * 3. Enable memory controller in root
 * 4. Enable memory controller in a
 * 5. Enable memory controller in d
 * 6. Enable memory controller in k
 *
 * Notice that we need to touch j in one direction, but not the other. We also
 * don't go beyond d when disabling -- it's up to "a" to get realized if it
 * wants to disable further. The basic rules are therefore:
 *
 * - If you're disabling something, you need to realise all of the cgroups from
 *   your recursive descendants to the root. This starts from the leaves.
 * - If you're enabling something, you need to realise from the root cgroup
 *   downwards, but you don't need to iterate your recursive descendants.
 *
 * Returns 0 on success and < 0 on failure. */
static int unit_realize_cgroup_now(Unit *u, ManagerState state) {
        CGroupMask target_mask, enable_mask;
        Unit *slice;
        int r;

        assert(u);

        unit_remove_from_cgroup_realize_queue(u);

        target_mask = unit_get_target_mask(u);
        enable_mask = unit_get_enable_mask(u);

        if (unit_has_mask_realized(u, target_mask, enable_mask))
                return 0;

        /* Disable controllers below us, if there are any */
        r = unit_realize_cgroup_now_disable(u, state);
        if (r < 0)
                return r;

        /* Enable controllers above us, if there are any */
        slice = UNIT_GET_SLICE(u);
        if (slice) {
                r = unit_realize_cgroup_now_enable(slice, state);
                if (r < 0)
                        return r;
        }

        /* Now actually deal with the cgroup we were trying to realise and set attributes */
        r = unit_update_cgroup(u, target_mask, enable_mask, state);
        if (r < 0)
                return r;

        /* Now, reset the invalidation mask */
        u->cgroup_invalidated_mask = 0;
        return 0;
}

unsigned manager_dispatch_cgroup_realize_queue(Manager *m) {
        ManagerState state;
        unsigned n = 0;
        Unit *i;
        int r;

        assert(m);

        state = manager_state(m);

        while ((i = m->cgroup_realize_queue)) {
                assert(i->in_cgroup_realize_queue);

                if (UNIT_IS_INACTIVE_OR_FAILED(unit_active_state(i))) {
                        /* Maybe things changed, and the unit is not actually active anymore? */
                        unit_remove_from_cgroup_realize_queue(i);
                        continue;
                }

                r = unit_realize_cgroup_now(i, state);
                if (r < 0)
                        log_warning_errno(r, "Failed to realize cgroups for queued unit %s, ignoring: %m", i->id);

                n++;
        }

        return n;
}

void unit_add_family_to_cgroup_realize_queue(Unit *u) {
        assert(u);
        assert(u->type == UNIT_SLICE);

        /* Family of a unit for is defined as (immediate) children of the unit and immediate children of all
         * its ancestors.
         *
         * Ideally we would enqueue ancestor path only (bottom up). However, on cgroup-v1 scheduling becomes
         * very weird if two units that own processes reside in the same slice, but one is realized in the
         * "cpu" hierarchy and one is not (for example because one has CPUWeight= set and the other does
         * not), because that means individual processes need to be scheduled against whole cgroups. Let's
         * avoid this asymmetry by always ensuring that siblings of a unit are always realized in their v1
         * controller hierarchies too (if unit requires the controller to be realized).
         *
         * The function must invalidate cgroup_members_mask of all ancestors in order to calculate up to date
         * masks. */

        do {
                Unit *m;

                /* Children of u likely changed when we're called */
                u->cgroup_members_mask_valid = false;

                UNIT_FOREACH_DEPENDENCY(m, u, UNIT_ATOM_SLICE_OF) {

                        /* No point in doing cgroup application for units without active processes. */
                        if (UNIT_IS_INACTIVE_OR_FAILED(unit_active_state(m)))
                                continue;

                        /* We only enqueue siblings if they were realized once at least, in the main
                         * hierarchy. */
                        if (!m->cgroup_realized)
                                continue;

                        /* If the unit doesn't need any new controllers and has current ones
                         * realized, it doesn't need any changes. */
                        if (unit_has_mask_realized(m,
                                                   unit_get_target_mask(m),
                                                   unit_get_enable_mask(m)))
                                continue;

                        unit_add_to_cgroup_realize_queue(m);
                }

                /* Parent comes after children */
                unit_add_to_cgroup_realize_queue(u);

                u = UNIT_GET_SLICE(u);
        } while (u);
}

int unit_realize_cgroup(Unit *u) {
        Unit *slice;

        assert(u);

        if (!UNIT_HAS_CGROUP_CONTEXT(u))
                return 0;

        /* So, here's the deal: when realizing the cgroups for this unit, we need to first create all
         * parents, but there's more actually: for the weight-based controllers we also need to make sure
         * that all our siblings (i.e. units that are in the same slice as we are) have cgroups, too.  On the
         * other hand, when a controller is removed from realized set, it may become unnecessary in siblings
         * and ancestors and they should be (de)realized too.
         *
         * This call will defer work on the siblings and derealized ancestors to the next event loop
         * iteration and synchronously creates the parent cgroups (unit_realize_cgroup_now). */

        slice = UNIT_GET_SLICE(u);
        if (slice)
                unit_add_family_to_cgroup_realize_queue(slice);

        /* And realize this one now (and apply the values) */
        return unit_realize_cgroup_now(u, manager_state(u->manager));
}

void unit_release_cgroup(Unit *u) {
        assert(u);

        /* Forgets all cgroup details for this cgroup — but does *not* destroy the cgroup. This is hence OK to call
         * when we close down everything for reexecution, where we really want to leave the cgroup in place. */

        if (u->cgroup_path) {
                (void) hashmap_remove(u->manager->cgroup_unit, u->cgroup_path);
                u->cgroup_path = mfree(u->cgroup_path);
        }

        if (u->cgroup_control_inotify_wd >= 0) {
                if (inotify_rm_watch(u->manager->cgroup_inotify_fd, u->cgroup_control_inotify_wd) < 0)
                        log_unit_debug_errno(u, errno, "Failed to remove cgroup control inotify watch %i for %s, ignoring: %m", u->cgroup_control_inotify_wd, u->id);

                (void) hashmap_remove(u->manager->cgroup_control_inotify_wd_unit, INT_TO_PTR(u->cgroup_control_inotify_wd));
                u->cgroup_control_inotify_wd = -1;
        }

        if (u->cgroup_memory_inotify_wd >= 0) {
                if (inotify_rm_watch(u->manager->cgroup_inotify_fd, u->cgroup_memory_inotify_wd) < 0)
                        log_unit_debug_errno(u, errno, "Failed to remove cgroup memory inotify watch %i for %s, ignoring: %m", u->cgroup_memory_inotify_wd, u->id);

                (void) hashmap_remove(u->manager->cgroup_memory_inotify_wd_unit, INT_TO_PTR(u->cgroup_memory_inotify_wd));
                u->cgroup_memory_inotify_wd = -1;
        }
}

bool unit_maybe_release_cgroup(Unit *u) {
        int r;

        assert(u);

        if (!u->cgroup_path)
                return true;

        /* Don't release the cgroup if there are still processes under it. If we get notified later when all the
         * processes exit (e.g. the processes were in D-state and exited after the unit was marked as failed)
         * we need the cgroup paths to continue to be tracked by the manager so they can be looked up and cleaned
         * up later. */
        r = cg_is_empty_recursive(SYSTEMD_CGROUP_CONTROLLER, u->cgroup_path);
        if (r < 0)
                log_unit_debug_errno(u, r, "Error checking if the cgroup is recursively empty, ignoring: %m");
        else if (r == 1) {
                unit_release_cgroup(u);
                return true;
        }

        return false;
}

void unit_prune_cgroup(Unit *u) {
        int r;
        bool is_root_slice;

        assert(u);

        /* Removes the cgroup, if empty and possible, and stops watching it. */

        if (!u->cgroup_path)
                return;

        (void) unit_get_cpu_usage(u, NULL); /* Cache the last CPU usage value before we destroy the cgroup */

#if BPF_FRAMEWORK
        (void) lsm_bpf_cleanup(u); /* Remove cgroup from the global LSM BPF map */
#endif

        is_root_slice = unit_has_name(u, SPECIAL_ROOT_SLICE);

        r = cg_trim_everywhere(u->manager->cgroup_supported, u->cgroup_path, !is_root_slice);
        if (r < 0)
                /* One reason we could have failed here is, that the cgroup still contains a process.
                 * However, if the cgroup becomes removable at a later time, it might be removed when
                 * the containing slice is stopped. So even if we failed now, this unit shouldn't assume
                 * that the cgroup is still realized the next time it is started. Do not return early
                 * on error, continue cleanup. */
                log_unit_full_errno(u, r == -EBUSY ? LOG_DEBUG : LOG_WARNING, r, "Failed to destroy cgroup %s, ignoring: %m", empty_to_root(u->cgroup_path));

        if (is_root_slice)
                return;

        if (!unit_maybe_release_cgroup(u)) /* Returns true if the cgroup was released */
                return;

        u->cgroup_realized = false;
        u->cgroup_realized_mask = 0;
        u->cgroup_enabled_mask = 0;

        u->bpf_device_control_installed = bpf_program_free(u->bpf_device_control_installed);
}

int unit_search_main_pid(Unit *u, pid_t *ret) {
        _cleanup_fclose_ FILE *f = NULL;
        pid_t pid = 0, npid;
        int r;

        assert(u);
        assert(ret);

        if (!u->cgroup_path)
                return -ENXIO;

        r = cg_enumerate_processes(SYSTEMD_CGROUP_CONTROLLER, u->cgroup_path, &f);
        if (r < 0)
                return r;

        while (cg_read_pid(f, &npid) > 0)  {

                if (npid == pid)
                        continue;

                if (pid_is_my_child(npid) == 0)
                        continue;

                if (pid != 0)
                        /* Dang, there's more than one daemonized PID
                        in this group, so we don't know what process
                        is the main process. */

                        return -ENODATA;

                pid = npid;
        }

        *ret = pid;
        return 0;
}

static int unit_watch_pids_in_path(Unit *u, const char *path) {
        _cleanup_closedir_ DIR *d = NULL;
        _cleanup_fclose_ FILE *f = NULL;
        int ret = 0, r;

        assert(u);
        assert(path);

        r = cg_enumerate_processes(SYSTEMD_CGROUP_CONTROLLER, path, &f);
        if (r < 0)
                ret = r;
        else {
                pid_t pid;

                while ((r = cg_read_pid(f, &pid)) > 0) {
                        r = unit_watch_pid(u, pid, false);
                        if (r < 0 && ret >= 0)
                                ret = r;
                }

                if (r < 0 && ret >= 0)
                        ret = r;
        }

        r = cg_enumerate_subgroups(SYSTEMD_CGROUP_CONTROLLER, path, &d);
        if (r < 0) {
                if (ret >= 0)
                        ret = r;
        } else {
                char *fn;

                while ((r = cg_read_subgroup(d, &fn)) > 0) {
                        _cleanup_free_ char *p = NULL;

                        p = path_join(empty_to_root(path), fn);
                        free(fn);

                        if (!p)
                                return -ENOMEM;

                        r = unit_watch_pids_in_path(u, p);
                        if (r < 0 && ret >= 0)
                                ret = r;
                }

                if (r < 0 && ret >= 0)
                        ret = r;
        }

        return ret;
}

int unit_synthesize_cgroup_empty_event(Unit *u) {
        int r;

        assert(u);

        /* Enqueue a synthetic cgroup empty event if this unit doesn't watch any PIDs anymore. This is compatibility
         * support for non-unified systems where notifications aren't reliable, and hence need to take whatever we can
         * get as notification source as soon as we stopped having any useful PIDs to watch for. */

        if (!u->cgroup_path)
                return -ENOENT;

        r = cg_unified_controller(SYSTEMD_CGROUP_CONTROLLER);
        if (r < 0)
                return r;
        if (r > 0) /* On unified we have reliable notifications, and don't need this */
                return 0;

        if (!set_isempty(u->pids))
                return 0;

        unit_add_to_cgroup_empty_queue(u);
        return 0;
}

int unit_watch_all_pids(Unit *u) {
        int r;

        assert(u);

        /* Adds all PIDs from our cgroup to the set of PIDs we
         * watch. This is a fallback logic for cases where we do not
         * get reliable cgroup empty notifications: we try to use
         * SIGCHLD as replacement. */

        if (!u->cgroup_path)
                return -ENOENT;

        r = cg_unified_controller(SYSTEMD_CGROUP_CONTROLLER);
        if (r < 0)
                return r;
        if (r > 0) /* On unified we can use proper notifications */
                return 0;

        return unit_watch_pids_in_path(u, u->cgroup_path);
}

static int on_cgroup_empty_event(sd_event_source *s, void *userdata) {
        Manager *m = ASSERT_PTR(userdata);
        Unit *u;
        int r;

        assert(s);

        u = m->cgroup_empty_queue;
        if (!u)
                return 0;

        assert(u->in_cgroup_empty_queue);
        u->in_cgroup_empty_queue = false;
        LIST_REMOVE(cgroup_empty_queue, m->cgroup_empty_queue, u);

        if (m->cgroup_empty_queue) {
                /* More stuff queued, let's make sure we remain enabled */
                r = sd_event_source_set_enabled(s, SD_EVENT_ONESHOT);
                if (r < 0)
                        log_debug_errno(r, "Failed to reenable cgroup empty event source, ignoring: %m");
        }

        /* Update state based on OOM kills before we notify about cgroup empty event */
        (void) unit_check_oom(u);
        (void) unit_check_oomd_kill(u);

        unit_add_to_gc_queue(u);

        if (IN_SET(unit_active_state(u), UNIT_INACTIVE, UNIT_FAILED))
                unit_prune_cgroup(u);
        else if (UNIT_VTABLE(u)->notify_cgroup_empty)
                UNIT_VTABLE(u)->notify_cgroup_empty(u);

        return 0;
}

void unit_add_to_cgroup_empty_queue(Unit *u) {
        int r;

        assert(u);

        /* Note that there are four different ways how cgroup empty events reach us:
         *
         * 1. On the unified hierarchy we get an inotify event on the cgroup
         *
         * 2. On the legacy hierarchy, when running in system mode, we get a datagram on the cgroup agent socket
         *
         * 3. On the legacy hierarchy, when running in user mode, we get a D-Bus signal on the system bus
         *
         * 4. On the legacy hierarchy, in service units we start watching all processes of the cgroup for SIGCHLD as
         *    soon as we get one SIGCHLD, to deal with unreliable cgroup notifications.
         *
         * Regardless which way we got the notification, we'll verify it here, and then add it to a separate
         * queue. This queue will be dispatched at a lower priority than the SIGCHLD handler, so that we always use
         * SIGCHLD if we can get it first, and only use the cgroup empty notifications if there's no SIGCHLD pending
         * (which might happen if the cgroup doesn't contain processes that are our own child, which is typically the
         * case for scope units). */

        if (u->in_cgroup_empty_queue)
                return;

        /* Let's verify that the cgroup is really empty */
        if (!u->cgroup_path)
                return;

        r = cg_is_empty_recursive(SYSTEMD_CGROUP_CONTROLLER, u->cgroup_path);
        if (r < 0) {
                log_unit_debug_errno(u, r, "Failed to determine whether cgroup %s is empty: %m", empty_to_root(u->cgroup_path));
                return;
        }
        if (r == 0)
                return;

        LIST_PREPEND(cgroup_empty_queue, u->manager->cgroup_empty_queue, u);
        u->in_cgroup_empty_queue = true;

        /* Trigger the defer event */
        r = sd_event_source_set_enabled(u->manager->cgroup_empty_event_source, SD_EVENT_ONESHOT);
        if (r < 0)
                log_debug_errno(r, "Failed to enable cgroup empty event source: %m");
}

static void unit_remove_from_cgroup_empty_queue(Unit *u) {
        assert(u);

        if (!u->in_cgroup_empty_queue)
                return;

        LIST_REMOVE(cgroup_empty_queue, u->manager->cgroup_empty_queue, u);
        u->in_cgroup_empty_queue = false;
}

int unit_check_oomd_kill(Unit *u) {
        _cleanup_free_ char *value = NULL;
        bool increased;
        uint64_t n = 0;
        int r;

        if (!u->cgroup_path)
                return 0;

        r = cg_all_unified();
        if (r < 0)
                return log_unit_debug_errno(u, r, "Couldn't determine whether we are in all unified mode: %m");
        else if (r == 0)
                return 0;

        r = cg_get_xattr_malloc(SYSTEMD_CGROUP_CONTROLLER, u->cgroup_path, "user.oomd_ooms", &value);
        if (r < 0 && !ERRNO_IS_XATTR_ABSENT(r))
                return r;

        if (!isempty(value)) {
                 r = safe_atou64(value, &n);
                 if (r < 0)
                         return r;
        }

        increased = n > u->managed_oom_kill_last;
        u->managed_oom_kill_last = n;

        if (!increased)
                return 0;

        n = 0;
        value = mfree(value);
        r = cg_get_xattr_malloc(SYSTEMD_CGROUP_CONTROLLER, u->cgroup_path, "user.oomd_kill", &value);
        if (r >= 0 && !isempty(value))
                (void) safe_atou64(value, &n);

        if (n > 0)
                log_unit_struct(u, LOG_NOTICE,
                                "MESSAGE_ID=" SD_MESSAGE_UNIT_OOMD_KILL_STR,
                                LOG_UNIT_INVOCATION_ID(u),
                                LOG_UNIT_MESSAGE(u, "systemd-oomd killed %"PRIu64" process(es) in this unit.", n),
                                "N_PROCESSES=%" PRIu64, n);
        else
                log_unit_struct(u, LOG_NOTICE,
                                "MESSAGE_ID=" SD_MESSAGE_UNIT_OOMD_KILL_STR,
                                LOG_UNIT_INVOCATION_ID(u),
                                LOG_UNIT_MESSAGE(u, "systemd-oomd killed some process(es) in this unit."));

        unit_notify_cgroup_oom(u, /* ManagedOOM= */ true);

        return 1;
}

int unit_check_oom(Unit *u) {
        _cleanup_free_ char *oom_kill = NULL;
        bool increased;
        uint64_t c;
        int r;

        if (!u->cgroup_path)
                return 0;

        r = cg_get_keyed_attribute("memory", u->cgroup_path, "memory.events", STRV_MAKE("oom_kill"), &oom_kill);
        if (IN_SET(r, -ENOENT, -ENXIO)) /* Handle gracefully if cgroup or oom_kill attribute don't exist */
                c = 0;
        else if (r < 0)
                return log_unit_debug_errno(u, r, "Failed to read oom_kill field of memory.events cgroup attribute: %m");
        else {
                r = safe_atou64(oom_kill, &c);
                if (r < 0)
                        return log_unit_debug_errno(u, r, "Failed to parse oom_kill field: %m");
        }

        increased = c > u->oom_kill_last;
        u->oom_kill_last = c;

        if (!increased)
                return 0;

        log_unit_struct(u, LOG_NOTICE,
                        "MESSAGE_ID=" SD_MESSAGE_UNIT_OUT_OF_MEMORY_STR,
                        LOG_UNIT_INVOCATION_ID(u),
                        LOG_UNIT_MESSAGE(u, "A process of this unit has been killed by the OOM killer."));

        unit_notify_cgroup_oom(u, /* ManagedOOM= */ false);

        return 1;
}

static int on_cgroup_oom_event(sd_event_source *s, void *userdata) {
        Manager *m = ASSERT_PTR(userdata);
        Unit *u;
        int r;

        assert(s);

        u = m->cgroup_oom_queue;
        if (!u)
                return 0;

        assert(u->in_cgroup_oom_queue);
        u->in_cgroup_oom_queue = false;
        LIST_REMOVE(cgroup_oom_queue, m->cgroup_oom_queue, u);

        if (m->cgroup_oom_queue) {
                /* More stuff queued, let's make sure we remain enabled */
                r = sd_event_source_set_enabled(s, SD_EVENT_ONESHOT);
                if (r < 0)
                        log_debug_errno(r, "Failed to reenable cgroup oom event source, ignoring: %m");
        }

        (void) unit_check_oom(u);
        unit_add_to_gc_queue(u);

        return 0;
}

static void unit_add_to_cgroup_oom_queue(Unit *u) {
        int r;

        assert(u);

        if (u->in_cgroup_oom_queue)
                return;
        if (!u->cgroup_path)
                return;

        LIST_PREPEND(cgroup_oom_queue, u->manager->cgroup_oom_queue, u);
        u->in_cgroup_oom_queue = true;

        /* Trigger the defer event */
        if (!u->manager->cgroup_oom_event_source) {
                _cleanup_(sd_event_source_unrefp) sd_event_source *s = NULL;

                r = sd_event_add_defer(u->manager->event, &s, on_cgroup_oom_event, u->manager);
                if (r < 0) {
                        log_error_errno(r, "Failed to create cgroup oom event source: %m");
                        return;
                }

                r = sd_event_source_set_priority(s, SD_EVENT_PRIORITY_NORMAL-8);
                if (r < 0) {
                        log_error_errno(r, "Failed to set priority of cgroup oom event source: %m");
                        return;
                }

                (void) sd_event_source_set_description(s, "cgroup-oom");
                u->manager->cgroup_oom_event_source = TAKE_PTR(s);
        }

        r = sd_event_source_set_enabled(u->manager->cgroup_oom_event_source, SD_EVENT_ONESHOT);
        if (r < 0)
                log_error_errno(r, "Failed to enable cgroup oom event source: %m");
}

static int unit_check_cgroup_events(Unit *u) {
        char *values[2] = {};
        int r;

        assert(u);

        if (!u->cgroup_path)
                return 0;

        r = cg_get_keyed_attribute_graceful(SYSTEMD_CGROUP_CONTROLLER, u->cgroup_path, "cgroup.events",
                                            STRV_MAKE("populated", "frozen"), values);
        if (r < 0)
                return r;

        /* The cgroup.events notifications can be merged together so act as we saw the given state for the
         * first time. The functions we call to handle given state are idempotent, which makes them
         * effectively remember the previous state. */
        if (values[0]) {
                if (streq(values[0], "1"))
                        unit_remove_from_cgroup_empty_queue(u);
                else
                        unit_add_to_cgroup_empty_queue(u);
        }

        /* Disregard freezer state changes due to operations not initiated by us */
        if (values[1] && IN_SET(u->freezer_state, FREEZER_FREEZING, FREEZER_THAWING)) {
                if (streq(values[1], "0"))
                        unit_thawed(u);
                else
                        unit_frozen(u);
        }

        free(values[0]);
        free(values[1]);

        return 0;
}

static int on_cgroup_inotify_event(sd_event_source *s, int fd, uint32_t revents, void *userdata) {
        Manager *m = ASSERT_PTR(userdata);

        assert(s);
        assert(fd >= 0);

        for (;;) {
                union inotify_event_buffer buffer;
                ssize_t l;

                l = read(fd, &buffer, sizeof(buffer));
                if (l < 0) {
                        if (ERRNO_IS_TRANSIENT(errno))
                                return 0;

                        return log_error_errno(errno, "Failed to read control group inotify events: %m");
                }

                FOREACH_INOTIFY_EVENT_WARN(e, buffer, l) {
                        Unit *u;

                        if (e->wd < 0)
                                /* Queue overflow has no watch descriptor */
                                continue;

                        if (e->mask & IN_IGNORED)
                                /* The watch was just removed */
                                continue;

                        /* Note that inotify might deliver events for a watch even after it was removed,
                         * because it was queued before the removal. Let's ignore this here safely. */

                        u = hashmap_get(m->cgroup_control_inotify_wd_unit, INT_TO_PTR(e->wd));
                        if (u)
                                unit_check_cgroup_events(u);

                        u = hashmap_get(m->cgroup_memory_inotify_wd_unit, INT_TO_PTR(e->wd));
                        if (u)
                                unit_add_to_cgroup_oom_queue(u);
                }
        }
}

static int cg_bpf_mask_supported(CGroupMask *ret) {
        CGroupMask mask = 0;
        int r;

        /* BPF-based firewall */
        r = bpf_firewall_supported();
        if (r < 0)
                return r;
        if (r > 0)
                mask |= CGROUP_MASK_BPF_FIREWALL;

        /* BPF-based device access control */
        r = bpf_devices_supported();
        if (r < 0)
                return r;
        if (r > 0)
                mask |= CGROUP_MASK_BPF_DEVICES;

        /* BPF pinned prog */
        r = bpf_foreign_supported();
        if (r < 0)
                return r;
        if (r > 0)
                mask |= CGROUP_MASK_BPF_FOREIGN;

        /* BPF-based bind{4|6} hooks */
        r = bpf_socket_bind_supported();
        if (r < 0)
                return r;
        if (r > 0)
                mask |= CGROUP_MASK_BPF_SOCKET_BIND;

        /* BPF-based cgroup_skb/{egress|ingress} hooks */
        r = restrict_network_interfaces_supported();
        if (r < 0)
                return r;
        if (r > 0)
                mask |= CGROUP_MASK_BPF_RESTRICT_NETWORK_INTERFACES;

        *ret = mask;
        return 0;
}

int manager_setup_cgroup(Manager *m) {
        _cleanup_free_ char *path = NULL;
        const char *scope_path;
        int r, all_unified;
        CGroupMask mask;
        char *e;

        assert(m);

        /* 1. Determine hierarchy */
        m->cgroup_root = mfree(m->cgroup_root);
        r = cg_pid_get_path(SYSTEMD_CGROUP_CONTROLLER, 0, &m->cgroup_root);
        if (r < 0)
                return log_error_errno(r, "Cannot determine cgroup we are running in: %m");

        /* Chop off the init scope, if we are already located in it */
        e = endswith(m->cgroup_root, "/" SPECIAL_INIT_SCOPE);

        /* LEGACY: Also chop off the system slice if we are in
         * it. This is to support live upgrades from older systemd
         * versions where PID 1 was moved there. Also see
         * cg_get_root_path(). */
        if (!e && MANAGER_IS_SYSTEM(m)) {
                e = endswith(m->cgroup_root, "/" SPECIAL_SYSTEM_SLICE);
                if (!e)
                        e = endswith(m->cgroup_root, "/system"); /* even more legacy */
        }
        if (e)
                *e = 0;

        /* And make sure to store away the root value without trailing slash, even for the root dir, so that we can
         * easily prepend it everywhere. */
        delete_trailing_chars(m->cgroup_root, "/");

        /* 2. Show data */
        r = cg_get_path(SYSTEMD_CGROUP_CONTROLLER, m->cgroup_root, NULL, &path);
        if (r < 0)
                return log_error_errno(r, "Cannot find cgroup mount point: %m");

        r = cg_unified();
        if (r < 0)
                return log_error_errno(r, "Couldn't determine if we are running in the unified hierarchy: %m");

        all_unified = cg_all_unified();
        if (all_unified < 0)
                return log_error_errno(all_unified, "Couldn't determine whether we are in all unified mode: %m");
        if (all_unified > 0)
                log_debug("Unified cgroup hierarchy is located at %s.", path);
        else {
                r = cg_unified_controller(SYSTEMD_CGROUP_CONTROLLER);
                if (r < 0)
                        return log_error_errno(r, "Failed to determine whether systemd's own controller is in unified mode: %m");
                if (r > 0)
                        log_debug("Unified cgroup hierarchy is located at %s. Controllers are on legacy hierarchies.", path);
                else
                        log_debug("Using cgroup controller " SYSTEMD_CGROUP_CONTROLLER_LEGACY ". File system hierarchy is at %s.", path);
        }

        /* 3. Allocate cgroup empty defer event source */
        m->cgroup_empty_event_source = sd_event_source_disable_unref(m->cgroup_empty_event_source);
        r = sd_event_add_defer(m->event, &m->cgroup_empty_event_source, on_cgroup_empty_event, m);
        if (r < 0)
                return log_error_errno(r, "Failed to create cgroup empty event source: %m");

        /* Schedule cgroup empty checks early, but after having processed service notification messages or
         * SIGCHLD signals, so that a cgroup running empty is always just the last safety net of
         * notification, and we collected the metadata the notification and SIGCHLD stuff offers first. */
        r = sd_event_source_set_priority(m->cgroup_empty_event_source, SD_EVENT_PRIORITY_NORMAL-5);
        if (r < 0)
                return log_error_errno(r, "Failed to set priority of cgroup empty event source: %m");

        r = sd_event_source_set_enabled(m->cgroup_empty_event_source, SD_EVENT_OFF);
        if (r < 0)
                return log_error_errno(r, "Failed to disable cgroup empty event source: %m");

        (void) sd_event_source_set_description(m->cgroup_empty_event_source, "cgroup-empty");

        /* 4. Install notifier inotify object, or agent */
        if (cg_unified_controller(SYSTEMD_CGROUP_CONTROLLER) > 0) {

                /* In the unified hierarchy we can get cgroup empty notifications via inotify. */

                m->cgroup_inotify_event_source = sd_event_source_disable_unref(m->cgroup_inotify_event_source);
                safe_close(m->cgroup_inotify_fd);

                m->cgroup_inotify_fd = inotify_init1(IN_NONBLOCK|IN_CLOEXEC);
                if (m->cgroup_inotify_fd < 0)
                        return log_error_errno(errno, "Failed to create control group inotify object: %m");

                r = sd_event_add_io(m->event, &m->cgroup_inotify_event_source, m->cgroup_inotify_fd, EPOLLIN, on_cgroup_inotify_event, m);
                if (r < 0)
                        return log_error_errno(r, "Failed to watch control group inotify object: %m");

                /* Process cgroup empty notifications early. Note that when this event is dispatched it'll
                 * just add the unit to a cgroup empty queue, hence let's run earlier than that. Also see
                 * handling of cgroup agent notifications, for the classic cgroup hierarchy support. */
                r = sd_event_source_set_priority(m->cgroup_inotify_event_source, SD_EVENT_PRIORITY_NORMAL-9);
                if (r < 0)
                        return log_error_errno(r, "Failed to set priority of inotify event source: %m");

                (void) sd_event_source_set_description(m->cgroup_inotify_event_source, "cgroup-inotify");

        } else if (MANAGER_IS_SYSTEM(m) && manager_owns_host_root_cgroup(m) && !MANAGER_IS_TEST_RUN(m)) {

                /* On the legacy hierarchy we only get notifications via cgroup agents. (Which isn't really reliable,
                 * since it does not generate events when control groups with children run empty. */

                r = cg_install_release_agent(SYSTEMD_CGROUP_CONTROLLER, SYSTEMD_CGROUPS_AGENT_PATH);
                if (r < 0)
                        log_warning_errno(r, "Failed to install release agent, ignoring: %m");
                else if (r > 0)
                        log_debug("Installed release agent.");
                else if (r == 0)
                        log_debug("Release agent already installed.");
        }

        /* 5. Make sure we are in the special "init.scope" unit in the root slice. */
        scope_path = strjoina(m->cgroup_root, "/" SPECIAL_INIT_SCOPE);
        r = cg_create_and_attach(SYSTEMD_CGROUP_CONTROLLER, scope_path, 0);
        if (r >= 0) {
                /* Also, move all other userspace processes remaining in the root cgroup into that scope. */
                r = cg_migrate(SYSTEMD_CGROUP_CONTROLLER, m->cgroup_root, SYSTEMD_CGROUP_CONTROLLER, scope_path, 0);
                if (r < 0)
                        log_warning_errno(r, "Couldn't move remaining userspace processes, ignoring: %m");

                /* 6. And pin it, so that it cannot be unmounted */
                safe_close(m->pin_cgroupfs_fd);
                m->pin_cgroupfs_fd = open(path, O_RDONLY|O_CLOEXEC|O_DIRECTORY|O_NOCTTY|O_NONBLOCK);
                if (m->pin_cgroupfs_fd < 0)
                        return log_error_errno(errno, "Failed to open pin file: %m");

        } else if (!MANAGER_IS_TEST_RUN(m))
                return log_error_errno(r, "Failed to create %s control group: %m", scope_path);

        /* 7. Always enable hierarchical support if it exists... */
        if (!all_unified && !MANAGER_IS_TEST_RUN(m))
                (void) cg_set_attribute("memory", "/", "memory.use_hierarchy", "1");

        /* 8. Figure out which controllers are supported */
        r = cg_mask_supported_subtree(m->cgroup_root, &m->cgroup_supported);
        if (r < 0)
                return log_error_errno(r, "Failed to determine supported controllers: %m");

        /* 9. Figure out which bpf-based pseudo-controllers are supported */
        r = cg_bpf_mask_supported(&mask);
        if (r < 0)
                return log_error_errno(r, "Failed to determine supported bpf-based pseudo-controllers: %m");
        m->cgroup_supported |= mask;

        /* 10. Log which controllers are supported */
        for (CGroupController c = 0; c < _CGROUP_CONTROLLER_MAX; c++)
                log_debug("Controller '%s' supported: %s", cgroup_controller_to_string(c),
                          yes_no(m->cgroup_supported & CGROUP_CONTROLLER_TO_MASK(c)));

        return 0;
}

void manager_shutdown_cgroup(Manager *m, bool delete) {
        assert(m);

        /* We can't really delete the group, since we are in it. But
         * let's trim it. */
        if (delete && m->cgroup_root && !FLAGS_SET(m->test_run_flags, MANAGER_TEST_RUN_MINIMAL))
                (void) cg_trim(SYSTEMD_CGROUP_CONTROLLER, m->cgroup_root, false);

        m->cgroup_empty_event_source = sd_event_source_disable_unref(m->cgroup_empty_event_source);

        m->cgroup_control_inotify_wd_unit = hashmap_free(m->cgroup_control_inotify_wd_unit);
        m->cgroup_memory_inotify_wd_unit = hashmap_free(m->cgroup_memory_inotify_wd_unit);

        m->cgroup_inotify_event_source = sd_event_source_disable_unref(m->cgroup_inotify_event_source);
        m->cgroup_inotify_fd = safe_close(m->cgroup_inotify_fd);

        m->pin_cgroupfs_fd = safe_close(m->pin_cgroupfs_fd);

        m->cgroup_root = mfree(m->cgroup_root);
}

Unit* manager_get_unit_by_cgroup(Manager *m, const char *cgroup) {
        char *p;
        Unit *u;

        assert(m);
        assert(cgroup);

        u = hashmap_get(m->cgroup_unit, cgroup);
        if (u)
                return u;

        p = strdupa_safe(cgroup);
        for (;;) {
                char *e;

                e = strrchr(p, '/');
                if (!e || e == p)
                        return hashmap_get(m->cgroup_unit, SPECIAL_ROOT_SLICE);

                *e = 0;

                u = hashmap_get(m->cgroup_unit, p);
                if (u)
                        return u;
        }
}

Unit *manager_get_unit_by_pid_cgroup(Manager *m, pid_t pid) {
        _cleanup_free_ char *cgroup = NULL;

        assert(m);

        if (!pid_is_valid(pid))
                return NULL;

        if (cg_pid_get_path(SYSTEMD_CGROUP_CONTROLLER, pid, &cgroup) < 0)
                return NULL;

        return manager_get_unit_by_cgroup(m, cgroup);
}

Unit *manager_get_unit_by_pid(Manager *m, pid_t pid) {
        Unit *u, **array;

        assert(m);

        /* Note that a process might be owned by multiple units, we return only one here, which is good enough for most
         * cases, though not strictly correct. We prefer the one reported by cgroup membership, as that's the most
         * relevant one as children of the process will be assigned to that one, too, before all else. */

        if (!pid_is_valid(pid))
                return NULL;

        if (pid == getpid_cached())
                return hashmap_get(m->units, SPECIAL_INIT_SCOPE);

        u = manager_get_unit_by_pid_cgroup(m, pid);
        if (u)
                return u;

        u = hashmap_get(m->watch_pids, PID_TO_PTR(pid));
        if (u)
                return u;

        array = hashmap_get(m->watch_pids, PID_TO_PTR(-pid));
        if (array)
                return array[0];

        return NULL;
}

int manager_notify_cgroup_empty(Manager *m, const char *cgroup) {
        Unit *u;

        assert(m);
        assert(cgroup);

        /* Called on the legacy hierarchy whenever we get an explicit cgroup notification from the cgroup agent process
         * or from the --system instance */

        log_debug("Got cgroup empty notification for: %s", cgroup);

        u = manager_get_unit_by_cgroup(m, cgroup);
        if (!u)
                return 0;

        unit_add_to_cgroup_empty_queue(u);
        return 1;
}

int unit_get_memory_available(Unit *u, uint64_t *ret) {
        uint64_t unit_current, available = UINT64_MAX;
        CGroupContext *unit_context;
        const char *memory_file;
        int r;

        assert(u);
        assert(ret);

        /* If data from cgroups can be accessed, try to find out how much more memory a unit can
         * claim before hitting the configured cgroup limits (if any). Consider both MemoryHigh
         * and MemoryMax, and also any slice the unit might be nested below. */

        if (!UNIT_CGROUP_BOOL(u, memory_accounting))
                return -ENODATA;

        if (!u->cgroup_path)
                return -ENODATA;

        /* The root cgroup doesn't expose this information */
        if (unit_has_host_root_cgroup(u))
                return -ENODATA;

        if ((u->cgroup_realized_mask & CGROUP_MASK_MEMORY) == 0)
                return -ENODATA;

        r = cg_all_unified();
        if (r < 0)
                return r;
        memory_file = r > 0 ? "memory.current" : "memory.usage_in_bytes";

        r = cg_get_attribute_as_uint64("memory", u->cgroup_path, memory_file, &unit_current);
        if (r < 0)
                return r;

        assert_se(unit_context = unit_get_cgroup_context(u));

        if (unit_context->memory_max != UINT64_MAX || unit_context->memory_high != UINT64_MAX)
                available = LESS_BY(MIN(unit_context->memory_max, unit_context->memory_high), unit_current);

        for (Unit *slice = UNIT_GET_SLICE(u); slice; slice = UNIT_GET_SLICE(slice)) {
                uint64_t slice_current, slice_available = UINT64_MAX;
                CGroupContext *slice_context;

                /* No point in continuing if we can't go any lower */
                if (available == 0)
                        break;

                if (!slice->cgroup_path)
                        continue;

                slice_context = unit_get_cgroup_context(slice);
                if (!slice_context)
                        continue;

                if (slice_context->memory_max == UINT64_MAX && slice_context->memory_high == UINT64_MAX)
                        continue;

                r = cg_get_attribute_as_uint64("memory", slice->cgroup_path, memory_file, &slice_current);
                if (r < 0)
                        continue;

                slice_available = LESS_BY(MIN(slice_context->memory_max, slice_context->memory_high), slice_current);
                available = MIN(slice_available, available);
        }

        *ret = available;

        return 0;
}

int unit_get_memory_current(Unit *u, uint64_t *ret) {
        int r;

        assert(u);
        assert(ret);

        if (!UNIT_CGROUP_BOOL(u, memory_accounting))
                return -ENODATA;

        if (!u->cgroup_path)
                return -ENODATA;

        /* The root cgroup doesn't expose this information, let's get it from /proc instead */
        if (unit_has_host_root_cgroup(u))
                return procfs_memory_get_used(ret);

        if ((u->cgroup_realized_mask & CGROUP_MASK_MEMORY) == 0)
                return -ENODATA;

        r = cg_all_unified();
        if (r < 0)
                return r;

        return cg_get_attribute_as_uint64("memory", u->cgroup_path, r > 0 ? "memory.current" : "memory.usage_in_bytes", ret);
}

int unit_get_tasks_current(Unit *u, uint64_t *ret) {
        assert(u);
        assert(ret);

        if (!UNIT_CGROUP_BOOL(u, tasks_accounting))
                return -ENODATA;

        if (!u->cgroup_path)
                return -ENODATA;

        /* The root cgroup doesn't expose this information, let's get it from /proc instead */
        if (unit_has_host_root_cgroup(u))
                return procfs_tasks_get_current(ret);

        if ((u->cgroup_realized_mask & CGROUP_MASK_PIDS) == 0)
                return -ENODATA;

        return cg_get_attribute_as_uint64("pids", u->cgroup_path, "pids.current", ret);
}

static int unit_get_cpu_usage_raw(Unit *u, nsec_t *ret) {
        uint64_t ns;
        int r;

        assert(u);
        assert(ret);

        if (!u->cgroup_path)
                return -ENODATA;

        /* The root cgroup doesn't expose this information, let's get it from /proc instead */
        if (unit_has_host_root_cgroup(u))
                return procfs_cpu_get_usage(ret);

        /* Requisite controllers for CPU accounting are not enabled */
        if ((get_cpu_accounting_mask() & ~u->cgroup_realized_mask) != 0)
                return -ENODATA;

        r = cg_all_unified();
        if (r < 0)
                return r;
        if (r > 0) {
                _cleanup_free_ char *val = NULL;
                uint64_t us;

                r = cg_get_keyed_attribute("cpu", u->cgroup_path, "cpu.stat", STRV_MAKE("usage_usec"), &val);
                if (IN_SET(r, -ENOENT, -ENXIO))
                        return -ENODATA;
                if (r < 0)
                        return r;

                r = safe_atou64(val, &us);
                if (r < 0)
                        return r;

                ns = us * NSEC_PER_USEC;
        } else
                return cg_get_attribute_as_uint64("cpuacct", u->cgroup_path, "cpuacct.usage", ret);

        *ret = ns;
        return 0;
}

int unit_get_cpu_usage(Unit *u, nsec_t *ret) {
        nsec_t ns;
        int r;

        assert(u);

        /* Retrieve the current CPU usage counter. This will subtract the CPU counter taken when the unit was
         * started. If the cgroup has been removed already, returns the last cached value. To cache the value, simply
         * call this function with a NULL return value. */

        if (!UNIT_CGROUP_BOOL(u, cpu_accounting))
                return -ENODATA;

        r = unit_get_cpu_usage_raw(u, &ns);
        if (r == -ENODATA && u->cpu_usage_last != NSEC_INFINITY) {
                /* If we can't get the CPU usage anymore (because the cgroup was already removed, for example), use our
                 * cached value. */

                if (ret)
                        *ret = u->cpu_usage_last;
                return 0;
        }
        if (r < 0)
                return r;

        if (ns > u->cpu_usage_base)
                ns -= u->cpu_usage_base;
        else
                ns = 0;

        u->cpu_usage_last = ns;
        if (ret)
                *ret = ns;

        return 0;
}

int unit_get_ip_accounting(
                Unit *u,
                CGroupIPAccountingMetric metric,
                uint64_t *ret) {

        uint64_t value;
        int fd, r;

        assert(u);
        assert(metric >= 0);
        assert(metric < _CGROUP_IP_ACCOUNTING_METRIC_MAX);
        assert(ret);

        if (!UNIT_CGROUP_BOOL(u, ip_accounting))
                return -ENODATA;

        fd = IN_SET(metric, CGROUP_IP_INGRESS_BYTES, CGROUP_IP_INGRESS_PACKETS) ?
                u->ip_accounting_ingress_map_fd :
                u->ip_accounting_egress_map_fd;
        if (fd < 0)
                return -ENODATA;

        if (IN_SET(metric, CGROUP_IP_INGRESS_BYTES, CGROUP_IP_EGRESS_BYTES))
                r = bpf_firewall_read_accounting(fd, &value, NULL);
        else
                r = bpf_firewall_read_accounting(fd, NULL, &value);
        if (r < 0)
                return r;

        /* Add in additional metrics from a previous runtime. Note that when reexecing/reloading the daemon we compile
         * all BPF programs and maps anew, but serialize the old counters. When deserializing we store them in the
         * ip_accounting_extra[] field, and add them in here transparently. */

        *ret = value + u->ip_accounting_extra[metric];

        return r;
}

static uint64_t unit_get_effective_limit_one(Unit *u, CGroupLimitType type) {
        CGroupContext *cc;

        assert(u);
        assert(UNIT_HAS_CGROUP_CONTEXT(u));

        if (unit_has_name(u, SPECIAL_ROOT_SLICE))
                switch (type) {
                        case CGROUP_LIMIT_MEMORY_MAX:
                        case CGROUP_LIMIT_MEMORY_HIGH:
                                return physical_memory();
                        case CGROUP_LIMIT_TASKS_MAX:
                                return system_tasks_max();
                        default:
                                assert_not_reached();
                }

        cc = unit_get_cgroup_context(u);
        switch (type) {
                /* Note: on legacy/hybrid hierarchies memory_max stays CGROUP_LIMIT_MAX unless configured
                 * explicitly. Effective value of MemoryLimit= (cgroup v1) is not implemented. */
                case CGROUP_LIMIT_MEMORY_MAX:
                        return cc->memory_max;
                case CGROUP_LIMIT_MEMORY_HIGH:
                        return cc->memory_high;
                case CGROUP_LIMIT_TASKS_MAX:
                        return cgroup_tasks_max_resolve(&cc->tasks_max);
                default:
                        assert_not_reached();
        }
}

int unit_get_effective_limit(Unit *u, CGroupLimitType type, uint64_t *ret) {
        uint64_t infimum;

        assert(u);
        assert(ret);
        assert(type >= 0);
        assert(type < _CGROUP_LIMIT_TYPE_MAX);

        if (!UNIT_HAS_CGROUP_CONTEXT(u))
                return -EINVAL;

        infimum = unit_get_effective_limit_one(u, type);
        for (Unit *slice = UNIT_GET_SLICE(u); slice; slice = UNIT_GET_SLICE(slice))
                infimum = MIN(infimum, unit_get_effective_limit_one(slice, type));

        *ret = infimum;
        return 0;
}

static int unit_get_io_accounting_raw(Unit *u, uint64_t ret[static _CGROUP_IO_ACCOUNTING_METRIC_MAX]) {
        static const char *const field_names[_CGROUP_IO_ACCOUNTING_METRIC_MAX] = {
                [CGROUP_IO_READ_BYTES]       = "rbytes=",
                [CGROUP_IO_WRITE_BYTES]      = "wbytes=",
                [CGROUP_IO_READ_OPERATIONS]  = "rios=",
                [CGROUP_IO_WRITE_OPERATIONS] = "wios=",
        };
        uint64_t acc[_CGROUP_IO_ACCOUNTING_METRIC_MAX] = {};
        _cleanup_free_ char *path = NULL;
        _cleanup_fclose_ FILE *f = NULL;
        int r;

        assert(u);

        if (!u->cgroup_path)
                return -ENODATA;

        if (unit_has_host_root_cgroup(u))
                return -ENODATA; /* TODO: return useful data for the top-level cgroup */

        r = cg_all_unified();
        if (r < 0)
                return r;
        if (r == 0) /* TODO: support cgroupv1 */
                return -ENODATA;

        if (!FLAGS_SET(u->cgroup_realized_mask, CGROUP_MASK_IO))
                return -ENODATA;

        r = cg_get_path("io", u->cgroup_path, "io.stat", &path);
        if (r < 0)
                return r;

        f = fopen(path, "re");
        if (!f)
                return -errno;

        for (;;) {
                _cleanup_free_ char *line = NULL;
                const char *p;

                r = read_line(f, LONG_LINE_MAX, &line);
                if (r < 0)
                        return r;
                if (r == 0)
                        break;

                p = line;
                p += strcspn(p, WHITESPACE); /* Skip over device major/minor */
                p += strspn(p, WHITESPACE);  /* Skip over following whitespace */

                for (;;) {
                        _cleanup_free_ char *word = NULL;

                        r = extract_first_word(&p, &word, NULL, EXTRACT_RETAIN_ESCAPE);
                        if (r < 0)
                                return r;
                        if (r == 0)
                                break;

                        for (CGroupIOAccountingMetric i = 0; i < _CGROUP_IO_ACCOUNTING_METRIC_MAX; i++) {
                                const char *x;

                                x = startswith(word, field_names[i]);
                                if (x) {
                                        uint64_t w;

                                        r = safe_atou64(x, &w);
                                        if (r < 0)
                                                return r;

                                        /* Sum up the stats of all devices */
                                        acc[i] += w;
                                        break;
                                }
                        }
                }
        }

        memcpy(ret, acc, sizeof(acc));
        return 0;
}

int unit_get_io_accounting(
                Unit *u,
                CGroupIOAccountingMetric metric,
                bool allow_cache,
                uint64_t *ret) {

        uint64_t raw[_CGROUP_IO_ACCOUNTING_METRIC_MAX];
        int r;

        /* Retrieve an IO account parameter. This will subtract the counter when the unit was started. */

        if (!UNIT_CGROUP_BOOL(u, io_accounting))
                return -ENODATA;

        if (allow_cache && u->io_accounting_last[metric] != UINT64_MAX)
                goto done;

        r = unit_get_io_accounting_raw(u, raw);
        if (r == -ENODATA && u->io_accounting_last[metric] != UINT64_MAX)
                goto done;
        if (r < 0)
                return r;

        for (CGroupIOAccountingMetric i = 0; i < _CGROUP_IO_ACCOUNTING_METRIC_MAX; i++) {
                /* Saturated subtraction */
                if (raw[i] > u->io_accounting_base[i])
                        u->io_accounting_last[i] = raw[i] - u->io_accounting_base[i];
                else
                        u->io_accounting_last[i] = 0;
        }

done:
        if (ret)
                *ret = u->io_accounting_last[metric];

        return 0;
}

int unit_reset_cpu_accounting(Unit *u) {
        int r;

        assert(u);

        u->cpu_usage_last = NSEC_INFINITY;

        r = unit_get_cpu_usage_raw(u, &u->cpu_usage_base);
        if (r < 0) {
                u->cpu_usage_base = 0;
                return r;
        }

        return 0;
}

int unit_reset_ip_accounting(Unit *u) {
        int r = 0, q = 0;

        assert(u);

        if (u->ip_accounting_ingress_map_fd >= 0)
                r = bpf_firewall_reset_accounting(u->ip_accounting_ingress_map_fd);

        if (u->ip_accounting_egress_map_fd >= 0)
                q = bpf_firewall_reset_accounting(u->ip_accounting_egress_map_fd);

        zero(u->ip_accounting_extra);

        return r < 0 ? r : q;
}

int unit_reset_io_accounting(Unit *u) {
        int r;

        assert(u);

        for (CGroupIOAccountingMetric i = 0; i < _CGROUP_IO_ACCOUNTING_METRIC_MAX; i++)
                u->io_accounting_last[i] = UINT64_MAX;

        r = unit_get_io_accounting_raw(u, u->io_accounting_base);
        if (r < 0) {
                zero(u->io_accounting_base);
                return r;
        }

        return 0;
}

int unit_reset_accounting(Unit *u) {
        int r, q, v;

        assert(u);

        r = unit_reset_cpu_accounting(u);
        q = unit_reset_io_accounting(u);
        v = unit_reset_ip_accounting(u);

        return r < 0 ? r : q < 0 ? q : v;
}

void unit_invalidate_cgroup(Unit *u, CGroupMask m) {
        assert(u);

        if (!UNIT_HAS_CGROUP_CONTEXT(u))
                return;

        if (m == 0)
                return;

        /* always invalidate compat pairs together */
        if (m & (CGROUP_MASK_IO | CGROUP_MASK_BLKIO))
                m |= CGROUP_MASK_IO | CGROUP_MASK_BLKIO;

        if (m & (CGROUP_MASK_CPU | CGROUP_MASK_CPUACCT))
                m |= CGROUP_MASK_CPU | CGROUP_MASK_CPUACCT;

        if (FLAGS_SET(u->cgroup_invalidated_mask, m)) /* NOP? */
                return;

        u->cgroup_invalidated_mask |= m;
        unit_add_to_cgroup_realize_queue(u);
}

void unit_invalidate_cgroup_bpf(Unit *u) {
        assert(u);

        if (!UNIT_HAS_CGROUP_CONTEXT(u))
                return;

        if (u->cgroup_invalidated_mask & CGROUP_MASK_BPF_FIREWALL) /* NOP? */
                return;

        u->cgroup_invalidated_mask |= CGROUP_MASK_BPF_FIREWALL;
        unit_add_to_cgroup_realize_queue(u);

        /* If we are a slice unit, we also need to put compile a new BPF program for all our children, as the IP access
         * list of our children includes our own. */
        if (u->type == UNIT_SLICE) {
                Unit *member;

                UNIT_FOREACH_DEPENDENCY(member, u, UNIT_ATOM_SLICE_OF)
                        unit_invalidate_cgroup_bpf(member);
        }
}

void unit_cgroup_catchup(Unit *u) {
        assert(u);

        if (!UNIT_HAS_CGROUP_CONTEXT(u))
                return;

        /* We dropped the inotify watch during reexec/reload, so we need to
         * check these as they may have changed.
         * Note that (currently) the kernel doesn't actually update cgroup
         * file modification times, so we can't just serialize and then check
         * the mtime for file(s) we are interested in. */
        (void) unit_check_cgroup_events(u);
        unit_add_to_cgroup_oom_queue(u);
}

bool unit_cgroup_delegate(Unit *u) {
        CGroupContext *c;

        assert(u);

        if (!UNIT_VTABLE(u)->can_delegate)
                return false;

        c = unit_get_cgroup_context(u);
        if (!c)
                return false;

        return c->delegate;
}

void manager_invalidate_startup_units(Manager *m) {
        Unit *u;

        assert(m);

        SET_FOREACH(u, m->startup_units)
                unit_invalidate_cgroup(u, CGROUP_MASK_CPU|CGROUP_MASK_IO|CGROUP_MASK_BLKIO|CGROUP_MASK_CPUSET);
}

static int unit_get_nice(Unit *u) {
        ExecContext *ec;

        ec = unit_get_exec_context(u);
        return ec ? ec->nice : 0;
}

static uint64_t unit_get_cpu_weight(Unit *u) {
        ManagerState state = manager_state(u->manager);
        CGroupContext *cc;

        cc = unit_get_cgroup_context(u);
        return cc ? cgroup_context_cpu_weight(cc, state) : CGROUP_WEIGHT_DEFAULT;
}

int compare_job_priority(const void *a, const void *b) {
        const Job *x = a, *y = b;
        int nice_x, nice_y;
        uint64_t weight_x, weight_y;
        int ret;

        if ((ret = CMP(x->unit->type, y->unit->type)) != 0)
                return -ret;

        weight_x = unit_get_cpu_weight(x->unit);
        weight_y = unit_get_cpu_weight(y->unit);

        if ((ret = CMP(weight_x, weight_y)) != 0)
                return -ret;

        nice_x = unit_get_nice(x->unit);
        nice_y = unit_get_nice(y->unit);

        if ((ret = CMP(nice_x, nice_y)) != 0)
                return ret;

        return strcmp(x->unit->id, y->unit->id);
}

int unit_cgroup_freezer_action(Unit *u, FreezerAction action) {
        _cleanup_free_ char *path = NULL;
        FreezerState target, kernel = _FREEZER_STATE_INVALID;
        int r, ret;

        assert(u);
        assert(IN_SET(action, FREEZER_FREEZE, FREEZER_THAW));

        if (!cg_freezer_supported())
                return 0;

        /* Ignore all requests to thaw init.scope or -.slice and reject all requests to freeze them */
        if (unit_has_name(u, SPECIAL_ROOT_SLICE) || unit_has_name(u, SPECIAL_INIT_SCOPE))
                return action == FREEZER_FREEZE ? -EPERM : 0;

        if (!u->cgroup_realized)
                return -EBUSY;

        if (action == FREEZER_THAW) {
                Unit *slice = UNIT_GET_SLICE(u);

                if (slice) {
                        r = unit_cgroup_freezer_action(slice, FREEZER_THAW);
                        if (r < 0)
                                return log_unit_error_errno(u, r, "Failed to thaw slice %s of unit: %m", slice->id);
                }
        }

        target = action == FREEZER_FREEZE ? FREEZER_FROZEN : FREEZER_RUNNING;

        r = unit_freezer_state_kernel(u, &kernel);
        if (r < 0)
                log_unit_debug_errno(u, r, "Failed to obtain cgroup freezer state: %m");

        if (target == kernel) {
                u->freezer_state = target;
                if (action == FREEZER_FREEZE)
                        return 0;
                ret = 0;
        } else
                ret = 1;

        r = cg_get_path(SYSTEMD_CGROUP_CONTROLLER, u->cgroup_path, "cgroup.freeze", &path);
        if (r < 0)
                return r;

        log_unit_debug(u, "%s unit.", action == FREEZER_FREEZE ? "Freezing" : "Thawing");

        if (target != kernel) {
                if (action == FREEZER_FREEZE)
                        u->freezer_state = FREEZER_FREEZING;
                else
                        u->freezer_state = FREEZER_THAWING;
        }

        r = write_string_file(path, one_zero(action == FREEZER_FREEZE), WRITE_STRING_FILE_DISABLE_BUFFER);
        if (r < 0)
                return r;

        return ret;
}

int unit_get_cpuset(Unit *u, CPUSet *cpus, const char *name) {
        _cleanup_free_ char *v = NULL;
        int r;

        assert(u);
        assert(cpus);

        if (!u->cgroup_path)
                return -ENODATA;

        if ((u->cgroup_realized_mask & CGROUP_MASK_CPUSET) == 0)
                return -ENODATA;

        r = cg_all_unified();
        if (r < 0)
                return r;
        if (r == 0)
                return -ENODATA;

        r = cg_get_attribute("cpuset", u->cgroup_path, name, &v);
        if (r == -ENOENT)
                return -ENODATA;
        if (r < 0)
                return r;

        return parse_cpu_set_full(v, cpus, false, NULL, NULL, 0, NULL);
}

static const char* const cgroup_device_policy_table[_CGROUP_DEVICE_POLICY_MAX] = {
        [CGROUP_DEVICE_POLICY_AUTO]   = "auto",
        [CGROUP_DEVICE_POLICY_CLOSED] = "closed",
        [CGROUP_DEVICE_POLICY_STRICT] = "strict",
};

DEFINE_STRING_TABLE_LOOKUP(cgroup_device_policy, CGroupDevicePolicy);

static const char* const freezer_action_table[_FREEZER_ACTION_MAX] = {
        [FREEZER_FREEZE] = "freeze",
        [FREEZER_THAW] = "thaw",
};

DEFINE_STRING_TABLE_LOOKUP(freezer_action, FreezerAction);

static const char* const cgroup_pressure_watch_table[_CGROUP_PRESSURE_WATCH_MAX] = {
        [CGROUP_PRESSURE_WATCH_OFF] = "off",
        [CGROUP_PRESSURE_WATCH_AUTO] = "auto",
        [CGROUP_PRESSURE_WATCH_ON] = "on",
        [CGROUP_PRESSURE_WATCH_SKIP] = "skip",
};

DEFINE_STRING_TABLE_LOOKUP_WITH_BOOLEAN(cgroup_pressure_watch, CGroupPressureWatch, CGROUP_PRESSURE_WATCH_ON);

static const char *const cgroup_effective_limit_type_table[_CGROUP_LIMIT_TYPE_MAX] = {
        [CGROUP_LIMIT_MEMORY_MAX]  = "EffectiveMemoryMax",
        [CGROUP_LIMIT_MEMORY_HIGH] = "EffectiveMemoryHigh",
        [CGROUP_LIMIT_TASKS_MAX]   = "EffectiveTasksMax",
};

DEFINE_STRING_TABLE_LOOKUP(cgroup_effective_limit_type, CGroupLimitType);<|MERGE_RESOLUTION|>--- conflicted
+++ resolved
@@ -51,13 +51,9 @@
  * out specific attributes from us. */
 #define LOG_LEVEL_CGROUP_WRITE(r) (IN_SET(abs(r), ENOENT, EROFS, EACCES, EPERM) ? LOG_DEBUG : LOG_WARNING)
 
-<<<<<<< HEAD
+static void unit_remove_from_cgroup_empty_queue(Unit *u);
+
 uint64_t cgroup_tasks_max_resolve(const CGroupTasksMax *tasks_max) {
-=======
-static void unit_remove_from_cgroup_empty_queue(Unit *u);
-
-uint64_t tasks_max_resolve(const TasksMax *tasks_max) {
->>>>>>> 8f21d057
         if (tasks_max->scale == 0)
                 return tasks_max->value;
 
